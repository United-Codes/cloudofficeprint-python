import cloudofficeprint as cop
<<<<<<< HEAD
from test import server
=======
>>>>>>> c6590345


def test_pdf_options():
    """Test class PDFOptions in combination with OutputConfig"""
    pdf_opts = cop.config.PDFOptions(
<<<<<<< HEAD
        read_password='test_pw',
        watermark='test_watermark',
        watermark_font_size=30,
        watermark_opacity=60,
        watermark_color="blue",
        watermark_font="Aerial",
        page_width=500,
        page_height=500,
=======
>>>>>>> c6590345
        even_page=True,
        merge_making_even=False,
        remove_last_page=False,
        modify_password="test_modify_password",
        read_password="test_pw",
        password_protection_flag=0,
        watermark="test_watermark",
        watermark_color="black",
        watermark_font="Arial",
        watermark_opacity=50,
        watermark_size=32,
        lock_form=True,
        copies=3,
        page_margin=5,
        landscape=True,
        page_width=500,
        page_height=500,
        page_format="test_page_format",
        merge=False,
<<<<<<< HEAD
        sign_certificate='test_sign_certificate',
        sign_certificate_password="certificate_password",
        identify_form_fields=True,
        split=True,
        remove_last_page=False)
    pdf_opts.set_page_margin_at(6, 'top')
    conf = cop.config.OutputConfig(filetype='pdf', pdf_options=pdf_opts)
    conf_expected = {
        'output_type': 'pdf',
        'output_encoding': 'raw',
        'output_converter': 'libreoffice',
        'output_read_password': 'test_pw',
        'output_watermark': 'test_watermark',
        'output_watermark_size': 30,
        'output_watermark_opacity': 60,
        'output_watermark_color': 'blue',
        'output_watermark_font': 'Aerial',
        'output_page_width': 500,
        'output_page_height': 500,
        'output_even_page': True,
        'output_merge_making_even': False,
        'output_modify_password': 'test_modify_password',
        'output_password_protection_flag': 0,
        'lock_form': True,
        'output_copies': 3,
        'page_margin': {
            'top': 6,
            'bottom': 5,
            'left': 5,
            'right': 5
        },
        'page_orientation': 'portrait',
        'output_page_format': 'test_page_format',
        'output_merge': False,
        'output_sign_certificate': 'test_sign_certificate',
        'output_sign_certificate_password': 'certificate_password',
        'identify_form_fields': True,
        'output_split': True,
        'output_remove_last_page': False,
=======
        split=True,
        identify_form_fields=True,
        sign_certificate="test_sign_certificate",
        sign_certificate_password="test_certificate_password",
    )
    pdf_opts.set_watermark("new_watermark", "grey", "Arial", 51, 32)
    pdf_opts.set_page_margin_at(6, "top")
    pdf_opts.page_orientation = "portrait"
    conf = cop.config.OutputConfig(filetype="pdf", pdf_options=pdf_opts)
    conf_expected = {
        "output_even_page": True,
        "output_merge_making_even": False,
        "output_remove_last_page": False,
        "output_modify_password": "test_modify_password",
        "output_read_password": "test_pw",
        "output_password_protection_flag": 0,
        "output_watermark": "new_watermark",
        "output_watermark_color": "grey",
        "output_watermark_font": "Arial",
        "output_watermark_opacity": 51,
        "output_watermark_size": 32,
        "output_type": "pdf",
        "output_encoding": "raw",
        "output_converter": "libreoffice",
        "output_page_width": 500,
        "output_page_height": 500,
        "lock_form": True,
        "output_copies": 3,
        "page_margin": {
            "top": 6,
            "bottom": 5,
            "left": 5,
            "right": 5,
        },
        "page_orientation": "portrait",
        "output_page_format": "test_page_format",
        "output_merge": False,
        "output_sign_certificate": "test_sign_certificate",
        "output_sign_certificate_password": "test_certificate_password",
        "identify_form_fields": True,
        "output_split": True,
>>>>>>> c6590345
    }
    assert conf.as_dict == conf_expected


def test_csv_options():
    csv_opts = cop.config.CsvOptions("text_delim", "field_sep", 5)
    csv_opts_expected = {
        "output_text_delimiter": "text_delim",
        "output_field_separator": "field_sep",
        "output_character_set": 5,
    }
    assert csv_opts.as_dict == csv_opts_expected


def test_printer():
    printer = cop.config.Printer(
<<<<<<< HEAD
        location='location',
        version='version',
        requester='requester',
        job_name='job_name',
        return_output=False
    )
    printer_expected = {
        'location': 'location',
        'version': 'version',
        'requester': 'requester',
        'job_name': 'job_name',
        'return_output': False
=======
        location="location",
        version="version",
        requester="requester",
        job_name="job_name",
    )
    printer_expected = {
        "location": "location",
        "version": "version",
        "requester": "requester",
        "job_name": "job_name",
>>>>>>> c6590345
    }
    assert printer._dict == printer_expected


def test_cloud_access_tokens():
    """Test cloud access for output file: OAuthToken, AWSToken, FTPToken and SFTPToken"""
    # OAuthToken
    o_auth_token = cop.config.CloudAccessToken.from_OAuth("dropbox", "dummy_token")
    o_auth_token_expected = {
        "output_location": "dropbox",
        "cloud_access_token": "dummy_token",
    }
    assert o_auth_token.as_dict == o_auth_token_expected

    # AWSToken
    aws_token = cop.config.CloudAccessToken.from_AWS(
        "AWS_access_key_id", "AWS_secter_access_key"
    )
    aws_token_expected = {
        "output_location": "aws_s3",
        "cloud_access_token": {
            "access_key": "AWS_access_key_id",
            "secret_access_key": "AWS_secter_access_key",
        },
    }
    assert aws_token.as_dict == aws_token_expected

    # FTPToken & SFTPToken
    ftp_token = cop.config.CloudAccessToken.from_FTP(
        "host_name", 35, "dummy_user", "dummy_pw"
    )
    ftp_cloud_access_token = {
        "host": "host_name",
        "port": 35,
        "user": "dummy_user",
        "password": "dummy_pw",
    }
    ftp_token_expected = {
        "output_location": "ftp",
        "cloud_access_token": ftp_cloud_access_token,
    }
    sftp_token = cop.config.CloudAccessToken.from_SFTP(
        "host_name", 35, "dummy_user", "dummy_pw"
    )
    sftp_token_expected = {
        "output_location": "sftp",
        "cloud_access_token": ftp_cloud_access_token,
    }
    assert ftp_token.as_dict == ftp_token_expected
    assert sftp_token.as_dict == sftp_token_expected


def test_commands():
    """Test post-process, conversion and merge commands"""
    # post_process
    post_process_command = cop.config.Command(
        command="echo_post",
        parameters={"p1": "Parameter1", "p2": "Parameter2", "p3": "Parameter3"},
    )
    post_process_commands = cop.config.Commands(
        post_process=post_process_command,
        post_process_return=False,
        post_process_delete_delay=1500,
    )
    post_process_expected = {
        "post_process": {
            "command": "echo_post",
            "return_output": False,
            "delete_delay": 1500,
            "command_parameters": {
                "p1": "Parameter1",
                "p2": "Parameter2",
                "p3": "Parameter3",
            },
        }
    }
    assert post_process_commands._dict == post_process_expected

    # conversion
    pre_conversion_command = cop.config.Command(
        command="echo_pre",
        parameters={"p1": "Parameter1", "p2": "Parameter2", "p3": "Parameter3"},
    )
    post_conversion_command = cop.config.Command(
        command="echo_post",
        parameters={"p1": "Parameter1", "p2": "Parameter2", "p3": "Parameter3"},
    )
    conversion_commands = cop.config.Commands(
        pre_conversion=pre_conversion_command, post_conversion=post_conversion_command
    )
    conversion_expected = {
        "conversion": {
            "pre_command": "echo_pre",
            "pre_command_parameters": {
                "p1": "Parameter1",
                "p2": "Parameter2",
                "p3": "Parameter3",
            },
            "post_command": "echo_post",
            "post_command_parameters": {
                "p1": "Parameter1",
                "p2": "Parameter2",
                "p3": "Parameter3",
            },
        }
    }
    assert conversion_commands._dict == conversion_expected

    # merge
    post_merge_command = cop.config.Command(
        command="echo_post",
        parameters={"p1": "Parameter1", "p2": "Parameter2", "p3": "Parameter3"},
    )
    post_merge_commands = cop.config.Commands(post_merge=post_merge_command)
    post_merge_expected = {
        "merge": {
            "post_command": "echo_post",
            "post_command_parameters": {
                "p1": "Parameter1",
                "p2": "Parameter2",
                "p3": "Parameter3",
            },
        }
    }
    assert post_merge_commands._dict == post_merge_expected


def test_route_paths():
    """Test output types of route path functions"""
    server = cop.config.Server(
        "https://api.cloudofficeprint.com/", cop.config.ServerConfig("YOUR_API_KEY")
    )
    assert server.is_reachable() == True
    assert type(server.get_version_cop()) == str
    assert type(server.get_version_soffice()) == str
    assert type(server.get_version_officetopdf()) == str
    assert type(server.get_supported_template_mimetypes()) == dict
    assert type(server.get_supported_output_mimetypes("docx")) == dict
    assert type(server.get_supported_prepend_mimetypes()) == dict
    assert type(server.get_supported_append_mimetypes()) == dict
    # assert type(server.verify_template_hash("test_hash")) == dict
    # assert type(server.check_ipp("http://localhost:3000", "1.1")) == dict


def test_request_option():
    extra_headers = {
        "file_id": "Any file id like FILE_123",
        "access_token": "Access Token for above hostname (if any) "
    }
    request_opt = cop.config.request_option(
        "https://www.apexofficeprint.com/post/", extra_headers)
    config = cop.config.OutputConfig(
        filetype='pdf', output_polling=True, request_option=request_opt, secret_key='qwertyuiop1234')
    config_expected = {
        'output_type': 'pdf',
        'output_encoding': 'raw',
        'output_converter': 'libreoffice',
        'output_polling': 'True',
        'secret_key': 'qwertyuiop1234',
        'request_option': {
            'url': 'https://www.apexofficeprint.com/post/',
            'extra_headers': {
                'file_id': 'Any file id like FILE_123',
                'access_token': 'Access Token for above hostname (if any) '
            }
        }
    }
    assert config.as_dict == config_expected


def run():
    test_pdf_options()
    test_csv_options()
    test_printer()
    test_cloud_access_tokens()
    test_commands()
    test_route_paths()


if __name__ == "__main__":
    run()<|MERGE_RESOLUTION|>--- conflicted
+++ resolved
@@ -1,24 +1,9 @@
 import cloudofficeprint as cop
-<<<<<<< HEAD
-from test import server
-=======
->>>>>>> c6590345
 
 
 def test_pdf_options():
     """Test class PDFOptions in combination with OutputConfig"""
     pdf_opts = cop.config.PDFOptions(
-<<<<<<< HEAD
-        read_password='test_pw',
-        watermark='test_watermark',
-        watermark_font_size=30,
-        watermark_opacity=60,
-        watermark_color="blue",
-        watermark_font="Aerial",
-        page_width=500,
-        page_height=500,
-=======
->>>>>>> c6590345
         even_page=True,
         merge_making_even=False,
         remove_last_page=False,
@@ -38,47 +23,6 @@
         page_height=500,
         page_format="test_page_format",
         merge=False,
-<<<<<<< HEAD
-        sign_certificate='test_sign_certificate',
-        sign_certificate_password="certificate_password",
-        identify_form_fields=True,
-        split=True,
-        remove_last_page=False)
-    pdf_opts.set_page_margin_at(6, 'top')
-    conf = cop.config.OutputConfig(filetype='pdf', pdf_options=pdf_opts)
-    conf_expected = {
-        'output_type': 'pdf',
-        'output_encoding': 'raw',
-        'output_converter': 'libreoffice',
-        'output_read_password': 'test_pw',
-        'output_watermark': 'test_watermark',
-        'output_watermark_size': 30,
-        'output_watermark_opacity': 60,
-        'output_watermark_color': 'blue',
-        'output_watermark_font': 'Aerial',
-        'output_page_width': 500,
-        'output_page_height': 500,
-        'output_even_page': True,
-        'output_merge_making_even': False,
-        'output_modify_password': 'test_modify_password',
-        'output_password_protection_flag': 0,
-        'lock_form': True,
-        'output_copies': 3,
-        'page_margin': {
-            'top': 6,
-            'bottom': 5,
-            'left': 5,
-            'right': 5
-        },
-        'page_orientation': 'portrait',
-        'output_page_format': 'test_page_format',
-        'output_merge': False,
-        'output_sign_certificate': 'test_sign_certificate',
-        'output_sign_certificate_password': 'certificate_password',
-        'identify_form_fields': True,
-        'output_split': True,
-        'output_remove_last_page': False,
-=======
         split=True,
         identify_form_fields=True,
         sign_certificate="test_sign_certificate",
@@ -120,7 +64,6 @@
         "output_sign_certificate_password": "test_certificate_password",
         "identify_form_fields": True,
         "output_split": True,
->>>>>>> c6590345
     }
     assert conf.as_dict == conf_expected
 
@@ -137,7 +80,6 @@
 
 def test_printer():
     printer = cop.config.Printer(
-<<<<<<< HEAD
         location='location',
         version='version',
         requester='requester',
@@ -150,18 +92,6 @@
         'requester': 'requester',
         'job_name': 'job_name',
         'return_output': False
-=======
-        location="location",
-        version="version",
-        requester="requester",
-        job_name="job_name",
-    )
-    printer_expected = {
-        "location": "location",
-        "version": "version",
-        "requester": "requester",
-        "job_name": "job_name",
->>>>>>> c6590345
     }
     assert printer._dict == printer_expected
 
