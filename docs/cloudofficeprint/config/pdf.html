--- conflicted
+++ resolved
@@ -39,7 +39,6 @@
     All of them are optional, which is why passing an instance of this class in an OutputConfig is also optional.
     &#34;&#34;&#34;
 
-<<<<<<< HEAD
     def __init__(self,
                  read_password: str = None,
                  watermark: str = None,
@@ -74,36 +73,6 @@
             watermark_font_size (int, optional): You can specify to change the font size of watemark. Should be a number(px) ie: 45 .
             page_width (Union[str, int], optional): Only for HTML to PDF. Page width in px, mm, cm, in. No unit means px. Defaults to None.
             page_height (Union[str, int], optional): Only for HTML to PDF. Page height in px, mm, cm, in. No unit means px. Defaults to None.
-=======
-    def __init__(
-        self,
-        even_page: bool = None,
-        merge_making_even: bool = None,
-        remove_last_page: bool = None,
-        modify_password: str = None,
-        read_password: str = None,
-        password_protection_flag: int = None,
-        watermark: str = None,
-        watermark_color: str = None,
-        watermark_font: str = None,
-        watermark_opacity: int = None,
-        watermark_size: int = None,
-        lock_form: bool = None,
-        copies: int = None,
-        page_margin: Union[int, dict] = None,
-        landscape: bool = None,
-        page_width: Union[str, int] = None,
-        page_height: Union[str, int] = None,
-        page_format: str = None,
-        merge: bool = None,
-        split: bool = None,
-        identify_form_fields: bool = None,
-        sign_certificate: str = None,
-        sign_certificate_password: str = None,
-    ):
-        &#34;&#34;&#34;
-        Args:
->>>>>>> c6590345
             even_page (bool, optional): If you want your output to have even pages, for example printing on both sides after merging, you can set this to be true. Defaults to None.
             merge_making_even (bool, optional): Merge each given document making even paged. Defaults to None.
             remove_last_page (bool, optional): Remove the last page from the given PDF document. Defaults to None.
@@ -123,7 +92,6 @@
             page_height (Union[str, int], optional): Only for HTML to PDF. Page height in px, mm, cm, in. No unit means px. Defaults to None.
             page_format (str, optional): Only for HTML to PDF. The page format: &#34;a4&#34; (default) or &#34;letter&#34;. Defaults to None.
             merge (bool, optional): If True: instead of returning back a zip file for multiple output, merge it. Defaults to None.
-<<<<<<< HEAD
             sign_certificate (str, optional): Signing certificate for the output PDF (pkcs #12 .p12/.pfx) as a base64 string, URL, FTP location or a server path. The function read_file_as_base64() from file_utils.py can be used to read local .p12 or .pfx file as base64. Defaults to None.
             sign_certificate_password (str, optional): It is possible to sign certificate with password.
             identify_form_fields (bool, optional): Identify the form fields in a PDF-form by filling the name of each field into the respective field. Defaults to None.
@@ -138,13 +106,6 @@
         self.watermark_opacity: str = watermark_opacity
         self.page_width: Union[str, int] = page_width
         self.page_height: Union[str, int] = page_height
-=======
-            split (bool, optional): You can specify to split a PDF in separate files. You will get one file per page in a zip file. Defaults to None.
-            identify_form_fields (bool, optional): Identify the form fields in a PDF-form by filling the name of each field into the respective field. Defaults to None.
-            sign_certificate (str, optional): Signing certificate for the output PDF (pkcs #12 .p12/.pfx) as a base64 string, URL, FTP location or a server path. The function read_file_as_base64() from file_utils.py can be used to read local .p12 or .pfx file as base64. Defaults to None.
-            sign_certificate_password (str, optional): If you are signing with a password protected certificate, you can specify the password as a plain string. Defaults to None.
-        &#34;&#34;&#34;
->>>>>>> c6590345
         self.even_page: bool = even_page
         self.merge_making_even: bool = merge_making_even
         self.remove_last_page: bool = remove_last_page
@@ -159,24 +120,18 @@
         self.lock_form: bool = lock_form
         self.copies: int = copies
         self.page_margin: Union[int, dict] = page_margin
-<<<<<<< HEAD
-        self.sign_certificate: str = sign_certificate
-        self.sign_certificate_password: str = sign_certificate_password
-=======
->>>>>>> c6590345
         self._landscape: bool = landscape
         self.page_width: Union[str, int] = page_width
         self.page_height: Union[str, int] = page_height
         self.page_format: str = page_format
         self.merge: bool = merge
-        self.split: bool = split
-<<<<<<< HEAD
-        self.remove_last_page = remove_last_page
-=======
-        self.identify_form_fields: bool = identify_form_fields
+        self.page_margin: Union[int, dict] = page_margin
         self.sign_certificate: str = sign_certificate
         self.sign_certificate_password: str = sign_certificate_password
->>>>>>> c6590345
+        self._landscape: bool = landscape
+        self.identify_form_fields: bool = identify_form_fields
+        self.split: bool = split
+        self.remove_last_page = remove_last_page
 
     def __str__(self) -&gt; str:
         &#34;&#34;&#34;Get the string representation of these PDF options.
@@ -227,13 +182,8 @@
             result[&#34;output_watermark_font&#34;] = self.watermark_font
         if self.watermark_opacity is not None:
             result[&#34;output_watermark_opacity&#34;] = self.watermark_opacity
-<<<<<<< HEAD
         if self.watermark_font_size is not None:
             result[&#34;output_watermark_size&#34;] = self.watermark_font_size
-=======
-        if self.watermark_size is not None:
-            result[&#34;output_watermark_size&#34;] = self.watermark_size
->>>>>>> c6590345
         if self.lock_form is not None:
             result[&#34;lock_form&#34;] = self.lock_form
         if self.copies is not None:
@@ -252,7 +202,6 @@
             result[&#34;output_page_format&#34;] = self.page_format
         if self.merge is not None:
             result[&#34;output_merge&#34;] = self.merge
-<<<<<<< HEAD
         if self._landscape is not None:
             # For Cloud Office Print versions later than 21.1.1, output_page_orientation will also be supported
             result[&#34;page_orientation&#34;] = self.page_orientation
@@ -266,17 +215,6 @@
             result[&#39;output_split&#39;] = self.split
         if self.remove_last_page is not None:
             result[&#39;output_remove_last_page&#39;] = self.remove_last_page
-=======
-        if self.split is not None:
-            result[&#34;output_split&#34;] = self.split
-        if self.identify_form_fields is not None:
-            result[&#34;identify_form_fields&#34;] = self.identify_form_fields
-        if self.sign_certificate is not None:
-            result[&#34;output_sign_certificate&#34;] = self.sign_certificate
-        if self.sign_certificate_password is not None:
-            result[&#34;output_sign_certificate_password&#34;] = self.sign_certificate_password
-
->>>>>>> c6590345
         return result
 
     def set_watermark(
@@ -378,11 +316,7 @@
 <dl>
 <dt id="cloudofficeprint.config.pdf.PDFOptions"><code class="flex name class">
 <span>class <span class="ident">PDFOptions</span></span>
-<<<<<<< HEAD
 <span>(</span><span>read_password: str = None, watermark: str = None, watermark_font_size: int = None, watermark_opacity: int = None, watermark_color: str = None, watermark_font: str = None, page_width: Union[str, int] = None, page_height: Union[str, int] = None, even_page: bool = None, merge_making_even: bool = None, modify_password: str = None, password_protection_flag: int = None, lock_form: bool = None, copies: int = None, page_margin: Union[int, dict] = None, landscape: bool = None, page_format: str = None, merge: bool = None, sign_certificate: str = None, sign_certificate_password: str = None, identify_form_fields: bool = None, split: bool = None, remove_last_page: bool = None)</span>
-=======
-<span>(</span><span>even_page: bool = None, merge_making_even: bool = None, remove_last_page: bool = None, modify_password: str = None, read_password: str = None, password_protection_flag: int = None, watermark: str = None, watermark_color: str = None, watermark_font: str = None, watermark_opacity: int = None, watermark_size: int = None, lock_form: bool = None, copies: int = None, page_margin: Union[int, dict] = None, landscape: bool = None, page_width: Union[str, int] = None, page_height: Union[str, int] = None, page_format: str = None, merge: bool = None, split: bool = None, identify_form_fields: bool = None, sign_certificate: str = None, sign_certificate_password: str = None)</span>
->>>>>>> c6590345
 </code></dt>
 <dd>
 <div class="desc"><p>Class of optional PDF options.</p>
@@ -390,7 +324,6 @@
 All of them are optional, which is why passing an instance of this class in an OutputConfig is also optional.</p>
 <h2 id="args">Args</h2>
 <dl>
-<<<<<<< HEAD
 <dt><strong><code>read_password</code></strong> :&ensp;<code>str</code>, optional</dt>
 <dd>The password needed to open the PDF. Defaults to None.</dd>
 <dt><strong><code>watermark</code></strong> :&ensp;<code>str</code>, optional</dt>
@@ -407,8 +340,6 @@
 <dd>Only for HTML to PDF. Page width in px, mm, cm, in. No unit means px. Defaults to None.</dd>
 <dt><strong><code>page_height</code></strong> :&ensp;<code>Union[str, int]</code>, optional</dt>
 <dd>Only for HTML to PDF. Page height in px, mm, cm, in. No unit means px. Defaults to None.</dd>
-=======
->>>>>>> c6590345
 <dt><strong><code>even_page</code></strong> :&ensp;<code>bool</code>, optional</dt>
 <dd>If you want your output to have even pages, for example printing on both sides after merging, you can set this to be true. Defaults to None.</dd>
 <dt><strong><code>merge_making_even</code></strong> :&ensp;<code>bool</code>, optional</dt>
@@ -447,7 +378,6 @@
 <dd>Only for HTML to PDF. The page format: "a4" (default) or "letter". Defaults to None.</dd>
 <dt><strong><code>merge</code></strong> :&ensp;<code>bool</code>, optional</dt>
 <dd>If True: instead of returning back a zip file for multiple output, merge it. Defaults to None.</dd>
-<<<<<<< HEAD
 <dt><strong><code>sign_certificate</code></strong> :&ensp;<code>str</code>, optional</dt>
 <dd>Signing certificate for the output PDF (pkcs #12 .p12/.pfx) as a base64 string, URL, FTP location or a server path. The function read_file_as_base64() from file_utils.py can be used to read local .p12 or .pfx file as base64. Defaults to None.</dd>
 <dt><strong><code>sign_certificate_password</code></strong> :&ensp;<code>str</code>, optional</dt>
@@ -458,16 +388,6 @@
 <dd>You can specify to split a PDF in separate files. You will get one file per page in a zip file. Defaults to None.</dd>
 <dt><strong><code>remove_last_page</code></strong> :&ensp;<code>bool</code>, optional</dt>
 <dd>You can specify to remove the last page from output file, this is helpful when the last page of output is blank.</dd>
-=======
-<dt><strong><code>split</code></strong> :&ensp;<code>bool</code>, optional</dt>
-<dd>You can specify to split a PDF in separate files. You will get one file per page in a zip file. Defaults to None.</dd>
-<dt><strong><code>identify_form_fields</code></strong> :&ensp;<code>bool</code>, optional</dt>
-<dd>Identify the form fields in a PDF-form by filling the name of each field into the respective field. Defaults to None.</dd>
-<dt><strong><code>sign_certificate</code></strong> :&ensp;<code>str</code>, optional</dt>
-<dd>Signing certificate for the output PDF (pkcs #12 .p12/.pfx) as a base64 string, URL, FTP location or a server path. The function read_file_as_base64() from file_utils.py can be used to read local .p12 or .pfx file as base64. Defaults to None.</dd>
-<dt><strong><code>sign_certificate_password</code></strong> :&ensp;<code>str</code>, optional</dt>
-<dd>If you are signing with a password protected certificate, you can specify the password as a plain string. Defaults to None.</dd>
->>>>>>> c6590345
 </dl></div>
 <details class="source">
 <summary>
@@ -480,7 +400,6 @@
     All of them are optional, which is why passing an instance of this class in an OutputConfig is also optional.
     &#34;&#34;&#34;
 
-<<<<<<< HEAD
     def __init__(self,
                  read_password: str = None,
                  watermark: str = None,
@@ -515,36 +434,6 @@
             watermark_font_size (int, optional): You can specify to change the font size of watemark. Should be a number(px) ie: 45 .
             page_width (Union[str, int], optional): Only for HTML to PDF. Page width in px, mm, cm, in. No unit means px. Defaults to None.
             page_height (Union[str, int], optional): Only for HTML to PDF. Page height in px, mm, cm, in. No unit means px. Defaults to None.
-=======
-    def __init__(
-        self,
-        even_page: bool = None,
-        merge_making_even: bool = None,
-        remove_last_page: bool = None,
-        modify_password: str = None,
-        read_password: str = None,
-        password_protection_flag: int = None,
-        watermark: str = None,
-        watermark_color: str = None,
-        watermark_font: str = None,
-        watermark_opacity: int = None,
-        watermark_size: int = None,
-        lock_form: bool = None,
-        copies: int = None,
-        page_margin: Union[int, dict] = None,
-        landscape: bool = None,
-        page_width: Union[str, int] = None,
-        page_height: Union[str, int] = None,
-        page_format: str = None,
-        merge: bool = None,
-        split: bool = None,
-        identify_form_fields: bool = None,
-        sign_certificate: str = None,
-        sign_certificate_password: str = None,
-    ):
-        &#34;&#34;&#34;
-        Args:
->>>>>>> c6590345
             even_page (bool, optional): If you want your output to have even pages, for example printing on both sides after merging, you can set this to be true. Defaults to None.
             merge_making_even (bool, optional): Merge each given document making even paged. Defaults to None.
             remove_last_page (bool, optional): Remove the last page from the given PDF document. Defaults to None.
@@ -564,7 +453,6 @@
             page_height (Union[str, int], optional): Only for HTML to PDF. Page height in px, mm, cm, in. No unit means px. Defaults to None.
             page_format (str, optional): Only for HTML to PDF. The page format: &#34;a4&#34; (default) or &#34;letter&#34;. Defaults to None.
             merge (bool, optional): If True: instead of returning back a zip file for multiple output, merge it. Defaults to None.
-<<<<<<< HEAD
             sign_certificate (str, optional): Signing certificate for the output PDF (pkcs #12 .p12/.pfx) as a base64 string, URL, FTP location or a server path. The function read_file_as_base64() from file_utils.py can be used to read local .p12 or .pfx file as base64. Defaults to None.
             sign_certificate_password (str, optional): It is possible to sign certificate with password.
             identify_form_fields (bool, optional): Identify the form fields in a PDF-form by filling the name of each field into the respective field. Defaults to None.
@@ -579,13 +467,6 @@
         self.watermark_opacity: str = watermark_opacity
         self.page_width: Union[str, int] = page_width
         self.page_height: Union[str, int] = page_height
-=======
-            split (bool, optional): You can specify to split a PDF in separate files. You will get one file per page in a zip file. Defaults to None.
-            identify_form_fields (bool, optional): Identify the form fields in a PDF-form by filling the name of each field into the respective field. Defaults to None.
-            sign_certificate (str, optional): Signing certificate for the output PDF (pkcs #12 .p12/.pfx) as a base64 string, URL, FTP location or a server path. The function read_file_as_base64() from file_utils.py can be used to read local .p12 or .pfx file as base64. Defaults to None.
-            sign_certificate_password (str, optional): If you are signing with a password protected certificate, you can specify the password as a plain string. Defaults to None.
-        &#34;&#34;&#34;
->>>>>>> c6590345
         self.even_page: bool = even_page
         self.merge_making_even: bool = merge_making_even
         self.remove_last_page: bool = remove_last_page
@@ -600,24 +481,18 @@
         self.lock_form: bool = lock_form
         self.copies: int = copies
         self.page_margin: Union[int, dict] = page_margin
-<<<<<<< HEAD
-        self.sign_certificate: str = sign_certificate
-        self.sign_certificate_password: str = sign_certificate_password
-=======
->>>>>>> c6590345
         self._landscape: bool = landscape
         self.page_width: Union[str, int] = page_width
         self.page_height: Union[str, int] = page_height
         self.page_format: str = page_format
         self.merge: bool = merge
-        self.split: bool = split
-<<<<<<< HEAD
-        self.remove_last_page = remove_last_page
-=======
-        self.identify_form_fields: bool = identify_form_fields
+        self.page_margin: Union[int, dict] = page_margin
         self.sign_certificate: str = sign_certificate
         self.sign_certificate_password: str = sign_certificate_password
->>>>>>> c6590345
+        self._landscape: bool = landscape
+        self.identify_form_fields: bool = identify_form_fields
+        self.split: bool = split
+        self.remove_last_page = remove_last_page
 
     def __str__(self) -&gt; str:
         &#34;&#34;&#34;Get the string representation of these PDF options.
@@ -668,13 +543,8 @@
             result[&#34;output_watermark_font&#34;] = self.watermark_font
         if self.watermark_opacity is not None:
             result[&#34;output_watermark_opacity&#34;] = self.watermark_opacity
-<<<<<<< HEAD
         if self.watermark_font_size is not None:
             result[&#34;output_watermark_size&#34;] = self.watermark_font_size
-=======
-        if self.watermark_size is not None:
-            result[&#34;output_watermark_size&#34;] = self.watermark_size
->>>>>>> c6590345
         if self.lock_form is not None:
             result[&#34;lock_form&#34;] = self.lock_form
         if self.copies is not None:
@@ -693,7 +563,6 @@
             result[&#34;output_page_format&#34;] = self.page_format
         if self.merge is not None:
             result[&#34;output_merge&#34;] = self.merge
-<<<<<<< HEAD
         if self._landscape is not None:
             # For Cloud Office Print versions later than 21.1.1, output_page_orientation will also be supported
             result[&#34;page_orientation&#34;] = self.page_orientation
@@ -707,17 +576,6 @@
             result[&#39;output_split&#39;] = self.split
         if self.remove_last_page is not None:
             result[&#39;output_remove_last_page&#39;] = self.remove_last_page
-=======
-        if self.split is not None:
-            result[&#34;output_split&#34;] = self.split
-        if self.identify_form_fields is not None:
-            result[&#34;identify_form_fields&#34;] = self.identify_form_fields
-        if self.sign_certificate is not None:
-            result[&#34;output_sign_certificate&#34;] = self.sign_certificate
-        if self.sign_certificate_password is not None:
-            result[&#34;output_sign_certificate_password&#34;] = self.sign_certificate_password
-
->>>>>>> c6590345
         return result
 
     def set_watermark(
@@ -850,13 +708,8 @@
         result[&#34;output_watermark_font&#34;] = self.watermark_font
     if self.watermark_opacity is not None:
         result[&#34;output_watermark_opacity&#34;] = self.watermark_opacity
-<<<<<<< HEAD
     if self.watermark_font_size is not None:
         result[&#34;output_watermark_size&#34;] = self.watermark_font_size
-=======
-    if self.watermark_size is not None:
-        result[&#34;output_watermark_size&#34;] = self.watermark_size
->>>>>>> c6590345
     if self.lock_form is not None:
         result[&#34;lock_form&#34;] = self.lock_form
     if self.copies is not None:
@@ -875,7 +728,6 @@
         result[&#34;output_page_format&#34;] = self.page_format
     if self.merge is not None:
         result[&#34;output_merge&#34;] = self.merge
-<<<<<<< HEAD
     if self._landscape is not None:
         # For Cloud Office Print versions later than 21.1.1, output_page_orientation will also be supported
         result[&#34;page_orientation&#34;] = self.page_orientation
@@ -889,17 +741,6 @@
         result[&#39;output_split&#39;] = self.split
     if self.remove_last_page is not None:
         result[&#39;output_remove_last_page&#39;] = self.remove_last_page
-=======
-    if self.split is not None:
-        result[&#34;output_split&#34;] = self.split
-    if self.identify_form_fields is not None:
-        result[&#34;identify_form_fields&#34;] = self.identify_form_fields
-    if self.sign_certificate is not None:
-        result[&#34;output_sign_certificate&#34;] = self.sign_certificate
-    if self.sign_certificate_password is not None:
-        result[&#34;output_sign_certificate_password&#34;] = self.sign_certificate_password
-
->>>>>>> c6590345
     return result</code></pre>
 </details>
 </dd>
