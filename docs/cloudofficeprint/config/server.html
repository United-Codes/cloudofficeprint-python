<!doctype html>
<html lang="en">
<head>
<meta charset="utf-8">
<meta name="viewport" content="width=device-width, initial-scale=1, minimum-scale=1" />
<meta name="generator" content="pdoc 0.10.0" />
<title>cloudofficeprint.config.server API documentation</title>
<meta name="description" content="" />
<link rel="preload stylesheet" as="style" href="https://cdnjs.cloudflare.com/ajax/libs/10up-sanitize.css/11.0.1/sanitize.min.css" integrity="sha256-PK9q560IAAa6WVRRh76LtCaI8pjTJ2z11v0miyNNjrs=" crossorigin>
<link rel="preload stylesheet" as="style" href="https://cdnjs.cloudflare.com/ajax/libs/10up-sanitize.css/11.0.1/typography.min.css" integrity="sha256-7l/o7C8jubJiy74VsKTidCy1yBkRtiUGbVkYBylBqUg=" crossorigin>
<link rel="stylesheet preload" as="style" href="https://cdnjs.cloudflare.com/ajax/libs/highlight.js/10.1.1/styles/github.min.css" crossorigin>
<style>:root{--highlight-color:#fe9}.flex{display:flex !important}body{line-height:1.5em}#content{padding:20px}#sidebar{padding:30px;overflow:hidden}#sidebar > *:last-child{margin-bottom:2cm}.http-server-breadcrumbs{font-size:130%;margin:0 0 15px 0}#footer{font-size:.75em;padding:5px 30px;border-top:1px solid #ddd;text-align:right}#footer p{margin:0 0 0 1em;display:inline-block}#footer p:last-child{margin-right:30px}h1,h2,h3,h4,h5{font-weight:300}h1{font-size:2.5em;line-height:1.1em}h2{font-size:1.75em;margin:1em 0 .50em 0}h3{font-size:1.4em;margin:25px 0 10px 0}h4{margin:0;font-size:105%}h1:target,h2:target,h3:target,h4:target,h5:target,h6:target{background:var(--highlight-color);padding:.2em 0}a{color:#058;text-decoration:none;transition:color .3s ease-in-out}a:hover{color:#e82}.title code{font-weight:bold}h2[id^="header-"]{margin-top:2em}.ident{color:#900}pre code{background:#f8f8f8;font-size:.8em;line-height:1.4em}code{background:#f2f2f1;padding:1px 4px;overflow-wrap:break-word}h1 code{background:transparent}pre{background:#f8f8f8;border:0;border-top:1px solid #ccc;border-bottom:1px solid #ccc;margin:1em 0;padding:1ex}#http-server-module-list{display:flex;flex-flow:column}#http-server-module-list div{display:flex}#http-server-module-list dt{min-width:10%}#http-server-module-list p{margin-top:0}.toc ul,#index{list-style-type:none;margin:0;padding:0}#index code{background:transparent}#index h3{border-bottom:1px solid #ddd}#index ul{padding:0}#index h4{margin-top:.6em;font-weight:bold}@media (min-width:200ex){#index .two-column{column-count:2}}@media (min-width:300ex){#index .two-column{column-count:3}}dl{margin-bottom:2em}dl dl:last-child{margin-bottom:4em}dd{margin:0 0 1em 3em}#header-classes + dl > dd{margin-bottom:3em}dd dd{margin-left:2em}dd p{margin:10px 0}.name{background:#eee;font-weight:bold;font-size:.85em;padding:5px 10px;display:inline-block;min-width:40%}.name:hover{background:#e0e0e0}dt:target .name{background:var(--highlight-color)}.name > span:first-child{white-space:nowrap}.name.class > span:nth-child(2){margin-left:.4em}.inherited{color:#999;border-left:5px solid #eee;padding-left:1em}.inheritance em{font-style:normal;font-weight:bold}.desc h2{font-weight:400;font-size:1.25em}.desc h3{font-size:1em}.desc dt code{background:inherit}.source summary,.git-link-div{color:#666;text-align:right;font-weight:400;font-size:.8em;text-transform:uppercase}.source summary > *{white-space:nowrap;cursor:pointer}.git-link{color:inherit;margin-left:1em}.source pre{max-height:500px;overflow:auto;margin:0}.source pre code{font-size:12px;overflow:visible}.hlist{list-style:none}.hlist li{display:inline}.hlist li:after{content:',\2002'}.hlist li:last-child:after{content:none}.hlist .hlist{display:inline;padding-left:1em}img{max-width:100%}td{padding:0 .5em}.admonition{padding:.1em .5em;margin-bottom:1em}.admonition-title{font-weight:bold}.admonition.note,.admonition.info,.admonition.important{background:#aef}.admonition.todo,.admonition.versionadded,.admonition.tip,.admonition.hint{background:#dfd}.admonition.warning,.admonition.versionchanged,.admonition.deprecated{background:#fd4}.admonition.error,.admonition.danger,.admonition.caution{background:lightpink}</style>
<style media="screen and (min-width: 700px)">@media screen and (min-width:700px){#sidebar{width:30%;height:100vh;overflow:auto;position:sticky;top:0}#content{width:70%;max-width:100ch;padding:3em 4em;border-left:1px solid #ddd}pre code{font-size:1em}.item .name{font-size:1em}main{display:flex;flex-direction:row-reverse;justify-content:flex-end}.toc ul ul,#index ul{padding-left:1.5em}.toc > ul > li{margin-top:.5em}}</style>
<style media="print">@media print{#sidebar h1{page-break-before:always}.source{display:none}}@media print{*{background:transparent !important;color:#000 !important;box-shadow:none !important;text-shadow:none !important}a[href]:after{content:" (" attr(href) ")";font-size:90%}a[href][title]:after{content:none}abbr[title]:after{content:" (" attr(title) ")"}.ir a:after,a[href^="javascript:"]:after,a[href^="#"]:after{content:""}pre,blockquote{border:1px solid #999;page-break-inside:avoid}thead{display:table-header-group}tr,img{page-break-inside:avoid}img{max-width:100% !important}@page{margin:0.5cm}p,h2,h3{orphans:3;widows:3}h1,h2,h3,h4,h5,h6{page-break-after:avoid}}</style>
<script defer src="https://cdnjs.cloudflare.com/ajax/libs/highlight.js/10.1.1/highlight.min.js" integrity="sha256-Uv3H6lx7dJmRfRvH8TH6kJD1TSK1aFcwgx+mdg3epi8=" crossorigin></script>
<script>window.addEventListener('DOMContentLoaded', () => hljs.initHighlighting())</script>
</head>
<body>
<main>
<article id="content">
<header>
<h1 class="title">Module <code>cloudofficeprint.config.server</code></h1>
</header>
<section id="section-intro">
<details class="source">
<summary>
<span>Expand source code</span>
</summary>
<pre><code class="python">import logging
import requests
from typing import Mapping, Dict
from urllib.parse import urljoin, urlparse
import json


class Printer:
    &#34;&#34;&#34;This class defines an IP-enabled printer to use with the Cloud Office Print server.&#34;&#34;&#34;

<<<<<<< HEAD
    def __init__(self,
                 location: str,
                 version: str,
                 requester: str = &#34;Cloud Office Print&#34;,
                 job_name: str = &#34;Cloud Office Print&#34;,
                 return_output: bool = False):
=======
    def __init__(
        self,
        location: str,
        version: str,
        requester: str = &#34;Cloud Office Print&#34;,
        job_name: str = &#34;Cloud Office Print&#34;,
    ):
>>>>>>> c6590345
        &#34;&#34;&#34;
        Args:
            location (str): IP address of the printer.
            version (str): IPP version.
            requester (str, optional): The name of the requester. Defaults to &#34;Cloud Office Print&#34;.
            job_name (str, optional): The name of the print job. Defaults to &#34;Cloud Office Print&#34;.
            return_output (bool, optional): Whether to return the output from AOP serve or not. Defaults to false. 
        &#34;&#34;&#34;
        self.location: str = location
        self.version: str = version
        self.requester: str = requester
        self.job_name: str = job_name
        self.return_output: bool = return_output

    @property
    def _dict(self) -&gt; Dict[str, str]:
        &#34;&#34;&#34;The dict representation of this Printer object.

        Returns:
            Dict[str, str]: dict representation of this Printer object
        &#34;&#34;&#34;
        return {
            &#34;location&#34;: self.location,
            &#34;version&#34;: self.version,
            &#34;requester&#34;: self.requester,
            &#34;job_name&#34;: self.job_name,
<<<<<<< HEAD
            &#34;return_output&#34;: self.return_output,
=======
>>>>>>> c6590345
        }


class Command:
    &#34;&#34;&#34;Command object with a single command for the Cloud Office Print server.&#34;&#34;&#34;

    def __init__(self, command: str, parameters: Mapping[str, str] = None):
        &#34;&#34;&#34;
        Args:
            command (str): The name of the command to execute. This command should be present in the aop_config.json file.
            parameters (Mapping[str, str], optional): The parameters for the command. Defaults to None.
        &#34;&#34;&#34;
        self.command: str = command
        self.parameters: Dict[str, str] = dict(parameters)

    @property
    def _dict(self) -&gt; Dict[str, str]:
        &#34;&#34;&#34;The dict representation of this command.

        Returns:
            Dict[str, str]: dict representation of this command
        &#34;&#34;&#34;
        result = {&#34;command&#34;: self.command}

        if self.parameters:
            result[&#34;command_parameters&#34;] = self.parameters

        return result

    @property
    def _dict_pre(self) -&gt; Dict[str, str]:
        &#34;&#34;&#34;The dict representation of this command, but &#39;pre&#39; is prepended to the keys. This is used for pre-conversion commands.

        Returns:
            Dict[str, str]: dict representation of this command, with &#39;pre&#39; prepended to the keys
        &#34;&#34;&#34;
        return {&#34;pre_&#34; + k: v for k, v in self._dict.items()}

    @property
    def _dict_post(self) -&gt; Dict[str, str]:
        &#34;&#34;&#34;The dict representation of this command, but &#39;post&#39; is prepended to the keys. This is used for post-process, post-conversion and post-merge commands.

        Returns:
            Dict[str, str]: dict representation of this command, with &#39;post&#39; prepended to the keys
        &#34;&#34;&#34;
        return {&#34;post_&#34; + k: v for k, v in self._dict.items()}


class Commands:
    &#34;&#34;&#34;Command hook configuration class.&#34;&#34;&#34;

    def __init__(
        self,
        post_process: Command = None,
        post_process_return: bool = None,
        post_process_delete_delay: int = None,
        pre_conversion: Command = None,
        post_conversion: Command = None,
        post_merge: Command = None,
    ):
        &#34;&#34;&#34;
        Args:
            post_process (Command, optional): Command to run after the given request has been processed but before returning back the output file. Defaults to None.
            post_process_return (bool, optional): Whether to return the output or not. Note this output is Cloud Office Print&#39;s output and not the post process command output. Defaults to None.
            post_process_delete_delay (int, optional): Cloud Office Print deletes the file provided to the command directly after executing it. This can be delayed with this option. Integer in milliseconds. Defaults to None.
            pre_conversion (Command, optional): Command to run before conversion. Defaults to None.
            post_conversion (Command, optional): Command to run after conversion. Defaults to None.
            post_merge (Command, optional): Command to run after merging has happened. Defaults to None.
        &#34;&#34;&#34;
        self.post_process: Command = post_process
        self.post_process_return: bool = post_process_return
        self.post_process_delete_delay: int = post_process_delete_delay
        self.pre_conversion: Command = pre_conversion
        self.post_conversion: Command = post_conversion
        self.post_merge: Command = post_merge

    @property
    def _dict(self) -&gt; Dict:
        &#34;&#34;&#34;The dict representation of this Commands object.

        Returns:
            Dict: dict representation of this Commands object
        &#34;&#34;&#34;
        result = {}

        if self.post_process:
            to_add = self.post_process._dict
            if self.post_process_return is not None:
                to_add[&#34;return_output&#34;] = self.post_process_return
            if self.post_process_delete_delay is not None:
                to_add[&#34;delete_delay&#34;] = self.post_process_delete_delay
            result[&#34;post_process&#34;] = to_add

        if self.pre_conversion or self.post_conversion:
            result[&#34;conversion&#34;] = {}
            if self.pre_conversion:
                result[&#34;conversion&#34;].update(self.pre_conversion._dict_pre)
            if self.post_conversion:
                result[&#34;conversion&#34;].update(self.post_conversion._dict_post)

        if self.post_merge:
            result[&#34;merge&#34;] = self.post_merge._dict_post

        return result


class ServerConfig:
    &#34;&#34;&#34;Class for configuring the server options.&#34;&#34;&#34;

    def __init__(
        self,
        api_key: str = None,
        logging: Mapping = None,
        printer: Printer = None,
        commands: Commands = None,
        proxies: Dict[str, str] = None,
        cop_remote_debug: bool = False,
    ):
        &#34;&#34;&#34;
        Args:
            api_key (str, optional): API key to use for communicating with a Cloud Office Print server. Defaults to None.
            logging (Mapping, optional): Additional key/value pairs you would like to have logged into server_printjob.log on the server. (To be used with the --enable_printlog server flag). Defaults to None.
            printer (Printer, optional): IP printer to use with this server. See the Cloud Office Print docs for more info and supported printers. Defaults to None.
            commands (Commands, optional): Configuration for the various command hooks offered. Defaults to None.
            proxies (Dict[str, str], optional): Proxies for contacting the server URL, [as a dictionary](https://requests.readthedocs.io/en/master/user/advanced/#proxies). Defaults to None.
            cop_remote_debug (bool, optional): If True: The Cloud Office Print server will log the JSON into the database and this can bee seen when logged into cloudofficeprint.com. Defaults to False.
        &#34;&#34;&#34;
        self.api_key: str = api_key
        self.logging: dict = dict(logging) if logging else None
        self.proxies: Dict[str, str] = proxies
        self.printer: Printer = printer
        self.commands: Commands = commands
        self.cop_remote_debug: bool = cop_remote_debug

    @property
    def as_dict(self) -&gt; Dict:
        &#34;&#34;&#34;The dict representation of these server configurations.

        Returns:
            Dict: the dict representation of these server configurations
        &#34;&#34;&#34;
        result = {}

        if self.api_key is not None:
            result[&#34;api_key&#34;] = self.api_key
        if self.logging is not None:
            result[&#34;logging&#34;] = self.logging
        if self.printer is not None:
            result[&#34;ipp&#34;] = self.printer._dict
        if self.cop_remote_debug:
<<<<<<< HEAD
            result[&#39;aop_remote_debug&#39;] = &#39;Yes&#39;
=======
            result[&#34;aop_remote_debug&#34;] = &#34;Yes&#34;

>>>>>>> c6590345
        if self.commands is not None:
            result.update(self.commands._dict)

        return result


class Server:
    &#34;&#34;&#34;This config class is used to specify the Cloud Office Print server to interact with.&#34;&#34;&#34;

    def __init__(self, url: str, config: ServerConfig = None):
        &#34;&#34;&#34;
        Args:
            url (str): Server URL.
            config (ServerConfig): Server configuration.
        &#34;&#34;&#34;
        self.url = url
        self.config: ServerConfig = config

    @property
    def url(self) -&gt; str:
        &#34;&#34;&#34;URL at which to contact the server.

        Returns:
            str: URL at which to contact the server
        &#34;&#34;&#34;
        return self._url

    @url.setter
    def url(self, value: str):
        &#34;&#34;&#34;Setter for the URL at which to contact the server.

        Args:
            value (str): URL at which to contact the server
        &#34;&#34;&#34;
        if urlparse(value).scheme == &#34;&#34;:
            self._url = &#34;http://&#34; + value
            logging.warning(f&#39;No scheme found in &#34;{value}&#34;, assuming &#34;{self._url}&#34;.&#39;)
        else:
            self._url = value

    def is_reachable(self) -&gt; bool:
        &#34;&#34;&#34;Contact the server to see if it is reachable.

        Returns:
            bool: whether the server at `Server.url` is reachable
        &#34;&#34;&#34;
        try:
            r = requests.get(
                urljoin(self.url, &#34;marco&#34;),
                proxies=self.config.proxies if self.config is not None else None,
            )
            return r.text == &#34;polo&#34;
        except requests.exceptions.ConnectionError:
            return False

    def is_ipp_printer_reachable(self) -&gt; bool:
        &#34;&#34;&#34;Check the status of ipp-printer,if the location and version of ipp-printer is provided.

         Returns:
            bool: whether the ipp-printer is reachable.
         &#34;&#34;&#34;
        try:
            ipp_printer_check_url = self.url + \
                (&#39;/&#39;if(self.url[-1] != &#39;/&#39;) else &#39;&#39;)+&#39;ipp_check?ipp_url=&#39; + \
                self.config.printer.location+&#39;&amp;version=&#39;+self.config.printer.version
            response = requests.get(ipp_printer_check_url)
            return response.json()[&#39;statusCode&#39;] == &#34;successful-ok&#34;
        except:
            return False

    def _raise_if_unreachable(self):
        &#34;&#34;&#34;Raise a connection error if the server is unreachable.

        Raises:
            ConnectionError: raise error if server is unreachable
        &#34;&#34;&#34;
        if not self.is_reachable():
            raise ConnectionError(f&#34;Could not reach server at {self.url}&#34;)

    def get_version_soffice(self) -&gt; str:
        &#34;&#34;&#34;Sends a GET request to server-url/soffice.

        Returns:
            str: current version of Libreoffice installed on the server.
        &#34;&#34;&#34;
        self._raise_if_unreachable()
        return requests.get(
            urljoin(self.url, &#34;soffice&#34;),
            proxies=self.config.proxies if self.config is not None else None,
        ).text

    def get_version_officetopdf(self) -&gt; str:
        &#34;&#34;&#34;Sends a GET request to server-url/officetopdf.

        Returns:
            str: current version of OfficeToPdf installed on the server. (Only available if the server runs in Windows environment).
        &#34;&#34;&#34;
        self._raise_if_unreachable()
        return requests.get(
            urljoin(self.url, &#34;officetopdf&#34;),
            proxies=self.config.proxies if self.config is not None else None,
        ).text

    def get_supported_template_mimetypes(self) -&gt; Dict:
        &#34;&#34;&#34;Sends a GET request to server-url/supported_template_mimetypes.

        Returns:
            Dict: JSON of the mime types of templates that Cloud Office Print supports.
        &#34;&#34;&#34;
        self._raise_if_unreachable()
        return json.loads(
            requests.get(
                urljoin(self.url, &#34;supported_template_mimetypes&#34;),
                proxies=self.config.proxies if self.config is not None else None,
            ).text
        )

    def get_supported_output_mimetypes(self, input_type: str) -&gt; Dict:
        &#34;&#34;&#34;Sends a GET request to server-url/supported_output_mimetypes?template=input_type.
        Note: You will get empty JSON if the template extension isn&#39;t supported.

        Args:
            input_type (str): extension of file

        Returns:
            Dict: JSON of the supported output types for the given template extension.
        &#34;&#34;&#34;
        self._raise_if_unreachable()
        return json.loads(
            requests.get(
                urljoin(
                    self.url, &#34;supported_output_mimetypes&#34; + f&#34;?template={input_type}&#34;
                ),
                proxies=self.config.proxies if self.config is not None else None,
            ).text
        )

    def get_supported_prepend_mimetypes(self) -&gt; Dict:
        &#34;&#34;&#34;Sends a GET request to server-url/supported_prepend_mimetypes.

        Returns:
            Dict: JSON of the supported prepend file mime types.
        &#34;&#34;&#34;
        self._raise_if_unreachable()
        return json.loads(
            requests.get(
                urljoin(self.url, &#34;supported_prepend_mimetypes&#34;),
                proxies=self.config.proxies if self.config is not None else None,
            ).text
        )

    def get_supported_append_mimetypes(self) -&gt; Dict:
        &#34;&#34;&#34;Sends a GET request to server-url/supported_append_mimetypes.

        Returns:
            Dict: JSON of the supported append file mime types.
        &#34;&#34;&#34;
        self._raise_if_unreachable()
        return json.loads(
            requests.get(
                urljoin(self.url, &#34;supported_append_mimetypes&#34;),
                proxies=self.config.proxies if self.config is not None else None,
            ).text
        )

    def verify_template_hash(self, hashcode: str) -&gt; bool:
        &#34;&#34;&#34;Sends a GET request to server-url/verify_template_hash?hash=hashcode.

        Args:
            hashcode (str): md5 hash of file

        Returns:
            bool: whether the hash is valid and present in cache.
        &#34;&#34;&#34;
        self._raise_if_unreachable()
        return json.loads(
            requests.get(
                urljoin(self.url, &#34;verify_template_hash&#34; + f&#34;?hash={hashcode}&#34;),
                proxies=self.config.proxies if self.config is not None else None,
            ).text
        )[&#34;valid&#34;]

    def get_version_cop(self) -&gt; str:
        &#34;&#34;&#34;Sends a GET request to server-url/version.

        Returns:
            str: the version of Cloud Office Print that the server runs.
        &#34;&#34;&#34;
        self._raise_if_unreachable()
        return requests.get(
            urljoin(self.url, &#34;version&#34;),
            proxies=self.config.proxies if self.config is not None else None,
        ).text

    def check_ipp(self, ipp_url: str, version: str) -&gt; Dict:
        &#34;&#34;&#34;Sends a GET request to server-url/ipp_check?ipp_url=ipp_url&amp;version=version.

        Args:
            ippURL (str): the URL of the IPP printer.
            version (str): the version of the IPP printer.

        Returns:
            Dict: the status of the IPP printer.
        &#34;&#34;&#34;
        self._raise_if_unreachable()
        return json.loads(
            requests.get(
                urljoin(
                    self.url, &#34;ipp_check&#34; + f&#34;?ipp_url={ipp_url}&amp;version={version}&#34;
                ),
                proxies=self.config.proxies if self.config is not None else None,
            ).text
        )</code></pre>
</details>
</section>
<section>
</section>
<section>
</section>
<section>
</section>
<section>
<h2 class="section-title" id="header-classes">Classes</h2>
<dl>
<dt id="cloudofficeprint.config.server.Command"><code class="flex name class">
<span>class <span class="ident">Command</span></span>
<span>(</span><span>command: str, parameters: Mapping[str, str] = None)</span>
</code></dt>
<dd>
<div class="desc"><p>Command object with a single command for the Cloud Office Print server.</p>
<h2 id="args">Args</h2>
<dl>
<dt><strong><code>command</code></strong> :&ensp;<code>str</code></dt>
<dd>The name of the command to execute. This command should be present in the aop_config.json file.</dd>
<dt><strong><code>parameters</code></strong> :&ensp;<code>Mapping[str, str]</code>, optional</dt>
<dd>The parameters for the command. Defaults to None.</dd>
</dl></div>
<details class="source">
<summary>
<span>Expand source code</span>
</summary>
<pre><code class="python">class Command:
    &#34;&#34;&#34;Command object with a single command for the Cloud Office Print server.&#34;&#34;&#34;

    def __init__(self, command: str, parameters: Mapping[str, str] = None):
        &#34;&#34;&#34;
        Args:
            command (str): The name of the command to execute. This command should be present in the aop_config.json file.
            parameters (Mapping[str, str], optional): The parameters for the command. Defaults to None.
        &#34;&#34;&#34;
        self.command: str = command
        self.parameters: Dict[str, str] = dict(parameters)

    @property
    def _dict(self) -&gt; Dict[str, str]:
        &#34;&#34;&#34;The dict representation of this command.

        Returns:
            Dict[str, str]: dict representation of this command
        &#34;&#34;&#34;
        result = {&#34;command&#34;: self.command}

        if self.parameters:
            result[&#34;command_parameters&#34;] = self.parameters

        return result

    @property
    def _dict_pre(self) -&gt; Dict[str, str]:
        &#34;&#34;&#34;The dict representation of this command, but &#39;pre&#39; is prepended to the keys. This is used for pre-conversion commands.

        Returns:
            Dict[str, str]: dict representation of this command, with &#39;pre&#39; prepended to the keys
        &#34;&#34;&#34;
        return {&#34;pre_&#34; + k: v for k, v in self._dict.items()}

    @property
    def _dict_post(self) -&gt; Dict[str, str]:
        &#34;&#34;&#34;The dict representation of this command, but &#39;post&#39; is prepended to the keys. This is used for post-process, post-conversion and post-merge commands.

        Returns:
            Dict[str, str]: dict representation of this command, with &#39;post&#39; prepended to the keys
        &#34;&#34;&#34;
        return {&#34;post_&#34; + k: v for k, v in self._dict.items()}</code></pre>
</details>
</dd>
<dt id="cloudofficeprint.config.server.Commands"><code class="flex name class">
<span>class <span class="ident">Commands</span></span>
<span>(</span><span>post_process: <a title="cloudofficeprint.config.server.Command" href="#cloudofficeprint.config.server.Command">Command</a> = None, post_process_return: bool = None, post_process_delete_delay: int = None, pre_conversion: <a title="cloudofficeprint.config.server.Command" href="#cloudofficeprint.config.server.Command">Command</a> = None, post_conversion: <a title="cloudofficeprint.config.server.Command" href="#cloudofficeprint.config.server.Command">Command</a> = None, post_merge: <a title="cloudofficeprint.config.server.Command" href="#cloudofficeprint.config.server.Command">Command</a> = None)</span>
</code></dt>
<dd>
<div class="desc"><p>Command hook configuration class.</p>
<h2 id="args">Args</h2>
<dl>
<dt><strong><code>post_process</code></strong> :&ensp;<code><a title="cloudofficeprint.config.server.Command" href="#cloudofficeprint.config.server.Command">Command</a></code>, optional</dt>
<dd>Command to run after the given request has been processed but before returning back the output file. Defaults to None.</dd>
<dt><strong><code>post_process_return</code></strong> :&ensp;<code>bool</code>, optional</dt>
<dd>Whether to return the output or not. Note this output is Cloud Office Print's output and not the post process command output. Defaults to None.</dd>
<dt><strong><code>post_process_delete_delay</code></strong> :&ensp;<code>int</code>, optional</dt>
<dd>Cloud Office Print deletes the file provided to the command directly after executing it. This can be delayed with this option. Integer in milliseconds. Defaults to None.</dd>
<dt><strong><code>pre_conversion</code></strong> :&ensp;<code><a title="cloudofficeprint.config.server.Command" href="#cloudofficeprint.config.server.Command">Command</a></code>, optional</dt>
<dd>Command to run before conversion. Defaults to None.</dd>
<dt><strong><code>post_conversion</code></strong> :&ensp;<code><a title="cloudofficeprint.config.server.Command" href="#cloudofficeprint.config.server.Command">Command</a></code>, optional</dt>
<dd>Command to run after conversion. Defaults to None.</dd>
<dt><strong><code>post_merge</code></strong> :&ensp;<code><a title="cloudofficeprint.config.server.Command" href="#cloudofficeprint.config.server.Command">Command</a></code>, optional</dt>
<dd>Command to run after merging has happened. Defaults to None.</dd>
</dl></div>
<details class="source">
<summary>
<span>Expand source code</span>
</summary>
<pre><code class="python">class Commands:
    &#34;&#34;&#34;Command hook configuration class.&#34;&#34;&#34;

    def __init__(
        self,
        post_process: Command = None,
        post_process_return: bool = None,
        post_process_delete_delay: int = None,
        pre_conversion: Command = None,
        post_conversion: Command = None,
        post_merge: Command = None,
    ):
        &#34;&#34;&#34;
        Args:
            post_process (Command, optional): Command to run after the given request has been processed but before returning back the output file. Defaults to None.
            post_process_return (bool, optional): Whether to return the output or not. Note this output is Cloud Office Print&#39;s output and not the post process command output. Defaults to None.
            post_process_delete_delay (int, optional): Cloud Office Print deletes the file provided to the command directly after executing it. This can be delayed with this option. Integer in milliseconds. Defaults to None.
            pre_conversion (Command, optional): Command to run before conversion. Defaults to None.
            post_conversion (Command, optional): Command to run after conversion. Defaults to None.
            post_merge (Command, optional): Command to run after merging has happened. Defaults to None.
        &#34;&#34;&#34;
        self.post_process: Command = post_process
        self.post_process_return: bool = post_process_return
        self.post_process_delete_delay: int = post_process_delete_delay
        self.pre_conversion: Command = pre_conversion
        self.post_conversion: Command = post_conversion
        self.post_merge: Command = post_merge

    @property
    def _dict(self) -&gt; Dict:
        &#34;&#34;&#34;The dict representation of this Commands object.

        Returns:
            Dict: dict representation of this Commands object
        &#34;&#34;&#34;
        result = {}

        if self.post_process:
            to_add = self.post_process._dict
            if self.post_process_return is not None:
                to_add[&#34;return_output&#34;] = self.post_process_return
            if self.post_process_delete_delay is not None:
                to_add[&#34;delete_delay&#34;] = self.post_process_delete_delay
            result[&#34;post_process&#34;] = to_add

        if self.pre_conversion or self.post_conversion:
            result[&#34;conversion&#34;] = {}
            if self.pre_conversion:
                result[&#34;conversion&#34;].update(self.pre_conversion._dict_pre)
            if self.post_conversion:
                result[&#34;conversion&#34;].update(self.post_conversion._dict_post)

        if self.post_merge:
            result[&#34;merge&#34;] = self.post_merge._dict_post

        return result</code></pre>
</details>
</dd>
<dt id="cloudofficeprint.config.server.Printer"><code class="flex name class">
<span>class <span class="ident">Printer</span></span>
<span>(</span><span>location: str, version: str, requester: str = 'Cloud Office Print', job_name: str = 'Cloud Office Print', return_output: bool = False)</span>
</code></dt>
<dd>
<div class="desc"><p>This class defines an IP-enabled printer to use with the Cloud Office Print server.</p>
<h2 id="args">Args</h2>
<dl>
<dt><strong><code>location</code></strong> :&ensp;<code>str</code></dt>
<dd>IP address of the printer.</dd>
<dt><strong><code>version</code></strong> :&ensp;<code>str</code></dt>
<dd>IPP version.</dd>
<dt><strong><code>requester</code></strong> :&ensp;<code>str</code>, optional</dt>
<dd>The name of the requester. Defaults to "Cloud Office Print".</dd>
<dt><strong><code>job_name</code></strong> :&ensp;<code>str</code>, optional</dt>
<dd>The name of the print job. Defaults to "Cloud Office Print".</dd>
<dt><strong><code>return_output</code></strong> :&ensp;<code>bool</code>, optional</dt>
<dd>Whether to return the output from AOP serve or not. Defaults to false.</dd>
</dl></div>
<details class="source">
<summary>
<span>Expand source code</span>
</summary>
<pre><code class="python">class Printer:
    &#34;&#34;&#34;This class defines an IP-enabled printer to use with the Cloud Office Print server.&#34;&#34;&#34;

<<<<<<< HEAD
    def __init__(self,
                 location: str,
                 version: str,
                 requester: str = &#34;Cloud Office Print&#34;,
                 job_name: str = &#34;Cloud Office Print&#34;,
                 return_output: bool = False):
=======
    def __init__(
        self,
        location: str,
        version: str,
        requester: str = &#34;Cloud Office Print&#34;,
        job_name: str = &#34;Cloud Office Print&#34;,
    ):
>>>>>>> c6590345
        &#34;&#34;&#34;
        Args:
            location (str): IP address of the printer.
            version (str): IPP version.
            requester (str, optional): The name of the requester. Defaults to &#34;Cloud Office Print&#34;.
            job_name (str, optional): The name of the print job. Defaults to &#34;Cloud Office Print&#34;.
            return_output (bool, optional): Whether to return the output from AOP serve or not. Defaults to false. 
        &#34;&#34;&#34;
        self.location: str = location
        self.version: str = version
        self.requester: str = requester
        self.job_name: str = job_name
        self.return_output: bool = return_output

    @property
    def _dict(self) -&gt; Dict[str, str]:
        &#34;&#34;&#34;The dict representation of this Printer object.

        Returns:
            Dict[str, str]: dict representation of this Printer object
        &#34;&#34;&#34;
        return {
            &#34;location&#34;: self.location,
            &#34;version&#34;: self.version,
            &#34;requester&#34;: self.requester,
            &#34;job_name&#34;: self.job_name,
<<<<<<< HEAD
            &#34;return_output&#34;: self.return_output,
=======
>>>>>>> c6590345
        }</code></pre>
</details>
</dd>
<dt id="cloudofficeprint.config.server.Server"><code class="flex name class">
<span>class <span class="ident">Server</span></span>
<span>(</span><span>url: str, config: <a title="cloudofficeprint.config.server.ServerConfig" href="#cloudofficeprint.config.server.ServerConfig">ServerConfig</a> = None)</span>
</code></dt>
<dd>
<div class="desc"><p>This config class is used to specify the Cloud Office Print server to interact with.</p>
<h2 id="args">Args</h2>
<dl>
<dt><strong><code>url</code></strong> :&ensp;<code>str</code></dt>
<dd>Server URL.</dd>
<dt><strong><code>config</code></strong> :&ensp;<code><a title="cloudofficeprint.config.server.ServerConfig" href="#cloudofficeprint.config.server.ServerConfig">ServerConfig</a></code></dt>
<dd>Server configuration.</dd>
</dl></div>
<details class="source">
<summary>
<span>Expand source code</span>
</summary>
<pre><code class="python">class Server:
    &#34;&#34;&#34;This config class is used to specify the Cloud Office Print server to interact with.&#34;&#34;&#34;

    def __init__(self, url: str, config: ServerConfig = None):
        &#34;&#34;&#34;
        Args:
            url (str): Server URL.
            config (ServerConfig): Server configuration.
        &#34;&#34;&#34;
        self.url = url
        self.config: ServerConfig = config

    @property
    def url(self) -&gt; str:
        &#34;&#34;&#34;URL at which to contact the server.

        Returns:
            str: URL at which to contact the server
        &#34;&#34;&#34;
        return self._url

    @url.setter
    def url(self, value: str):
        &#34;&#34;&#34;Setter for the URL at which to contact the server.

        Args:
            value (str): URL at which to contact the server
        &#34;&#34;&#34;
        if urlparse(value).scheme == &#34;&#34;:
            self._url = &#34;http://&#34; + value
            logging.warning(f&#39;No scheme found in &#34;{value}&#34;, assuming &#34;{self._url}&#34;.&#39;)
        else:
            self._url = value

    def is_reachable(self) -&gt; bool:
        &#34;&#34;&#34;Contact the server to see if it is reachable.

        Returns:
            bool: whether the server at `Server.url` is reachable
        &#34;&#34;&#34;
        try:
            r = requests.get(
                urljoin(self.url, &#34;marco&#34;),
                proxies=self.config.proxies if self.config is not None else None,
            )
            return r.text == &#34;polo&#34;
        except requests.exceptions.ConnectionError:
            return False

    def is_ipp_printer_reachable(self) -&gt; bool:
        &#34;&#34;&#34;Check the status of ipp-printer,if the location and version of ipp-printer is provided.

         Returns:
            bool: whether the ipp-printer is reachable.
         &#34;&#34;&#34;
        try:
            ipp_printer_check_url = self.url + \
                (&#39;/&#39;if(self.url[-1] != &#39;/&#39;) else &#39;&#39;)+&#39;ipp_check?ipp_url=&#39; + \
                self.config.printer.location+&#39;&amp;version=&#39;+self.config.printer.version
            response = requests.get(ipp_printer_check_url)
            return response.json()[&#39;statusCode&#39;] == &#34;successful-ok&#34;
        except:
            return False

    def _raise_if_unreachable(self):
        &#34;&#34;&#34;Raise a connection error if the server is unreachable.

        Raises:
            ConnectionError: raise error if server is unreachable
        &#34;&#34;&#34;
        if not self.is_reachable():
            raise ConnectionError(f&#34;Could not reach server at {self.url}&#34;)

    def get_version_soffice(self) -&gt; str:
        &#34;&#34;&#34;Sends a GET request to server-url/soffice.

        Returns:
            str: current version of Libreoffice installed on the server.
        &#34;&#34;&#34;
        self._raise_if_unreachable()
        return requests.get(
            urljoin(self.url, &#34;soffice&#34;),
            proxies=self.config.proxies if self.config is not None else None,
        ).text

    def get_version_officetopdf(self) -&gt; str:
        &#34;&#34;&#34;Sends a GET request to server-url/officetopdf.

        Returns:
            str: current version of OfficeToPdf installed on the server. (Only available if the server runs in Windows environment).
        &#34;&#34;&#34;
        self._raise_if_unreachable()
        return requests.get(
            urljoin(self.url, &#34;officetopdf&#34;),
            proxies=self.config.proxies if self.config is not None else None,
        ).text

    def get_supported_template_mimetypes(self) -&gt; Dict:
        &#34;&#34;&#34;Sends a GET request to server-url/supported_template_mimetypes.

        Returns:
            Dict: JSON of the mime types of templates that Cloud Office Print supports.
        &#34;&#34;&#34;
        self._raise_if_unreachable()
        return json.loads(
            requests.get(
                urljoin(self.url, &#34;supported_template_mimetypes&#34;),
                proxies=self.config.proxies if self.config is not None else None,
            ).text
        )

    def get_supported_output_mimetypes(self, input_type: str) -&gt; Dict:
        &#34;&#34;&#34;Sends a GET request to server-url/supported_output_mimetypes?template=input_type.
        Note: You will get empty JSON if the template extension isn&#39;t supported.

        Args:
            input_type (str): extension of file

        Returns:
            Dict: JSON of the supported output types for the given template extension.
        &#34;&#34;&#34;
        self._raise_if_unreachable()
        return json.loads(
            requests.get(
                urljoin(
                    self.url, &#34;supported_output_mimetypes&#34; + f&#34;?template={input_type}&#34;
                ),
                proxies=self.config.proxies if self.config is not None else None,
            ).text
        )

    def get_supported_prepend_mimetypes(self) -&gt; Dict:
        &#34;&#34;&#34;Sends a GET request to server-url/supported_prepend_mimetypes.

        Returns:
            Dict: JSON of the supported prepend file mime types.
        &#34;&#34;&#34;
        self._raise_if_unreachable()
        return json.loads(
            requests.get(
                urljoin(self.url, &#34;supported_prepend_mimetypes&#34;),
                proxies=self.config.proxies if self.config is not None else None,
            ).text
        )

    def get_supported_append_mimetypes(self) -&gt; Dict:
        &#34;&#34;&#34;Sends a GET request to server-url/supported_append_mimetypes.

        Returns:
            Dict: JSON of the supported append file mime types.
        &#34;&#34;&#34;
        self._raise_if_unreachable()
        return json.loads(
            requests.get(
                urljoin(self.url, &#34;supported_append_mimetypes&#34;),
                proxies=self.config.proxies if self.config is not None else None,
            ).text
        )

    def verify_template_hash(self, hashcode: str) -&gt; bool:
        &#34;&#34;&#34;Sends a GET request to server-url/verify_template_hash?hash=hashcode.

        Args:
            hashcode (str): md5 hash of file

        Returns:
            bool: whether the hash is valid and present in cache.
        &#34;&#34;&#34;
        self._raise_if_unreachable()
        return json.loads(
            requests.get(
                urljoin(self.url, &#34;verify_template_hash&#34; + f&#34;?hash={hashcode}&#34;),
                proxies=self.config.proxies if self.config is not None else None,
            ).text
        )[&#34;valid&#34;]

    def get_version_cop(self) -&gt; str:
        &#34;&#34;&#34;Sends a GET request to server-url/version.

        Returns:
            str: the version of Cloud Office Print that the server runs.
        &#34;&#34;&#34;
        self._raise_if_unreachable()
        return requests.get(
            urljoin(self.url, &#34;version&#34;),
            proxies=self.config.proxies if self.config is not None else None,
        ).text

    def check_ipp(self, ipp_url: str, version: str) -&gt; Dict:
        &#34;&#34;&#34;Sends a GET request to server-url/ipp_check?ipp_url=ipp_url&amp;version=version.

        Args:
            ippURL (str): the URL of the IPP printer.
            version (str): the version of the IPP printer.

        Returns:
            Dict: the status of the IPP printer.
        &#34;&#34;&#34;
        self._raise_if_unreachable()
        return json.loads(
            requests.get(
                urljoin(
                    self.url, &#34;ipp_check&#34; + f&#34;?ipp_url={ipp_url}&amp;version={version}&#34;
                ),
                proxies=self.config.proxies if self.config is not None else None,
            ).text
        )</code></pre>
</details>
<h3>Instance variables</h3>
<dl>
<dt id="cloudofficeprint.config.server.Server.url"><code class="name">var <span class="ident">url</span> : str</code></dt>
<dd>
<div class="desc"><p>URL at which to contact the server.</p>
<h2 id="returns">Returns</h2>
<dl>
<dt><code>str</code></dt>
<dd>URL at which to contact the server</dd>
</dl></div>
<details class="source">
<summary>
<span>Expand source code</span>
</summary>
<pre><code class="python">@property
def url(self) -&gt; str:
    &#34;&#34;&#34;URL at which to contact the server.

    Returns:
        str: URL at which to contact the server
    &#34;&#34;&#34;
    return self._url</code></pre>
</details>
</dd>
</dl>
<h3>Methods</h3>
<dl>
<dt id="cloudofficeprint.config.server.Server.check_ipp"><code class="name flex">
<span>def <span class="ident">check_ipp</span></span>(<span>self, ipp_url: str, version: str) ‑> Dict</span>
</code></dt>
<dd>
<div class="desc"><p>Sends a GET request to server-url/ipp_check?ipp_url=ipp_url&amp;version=version.</p>
<h2 id="args">Args</h2>
<dl>
<dt><strong><code>ippURL</code></strong> :&ensp;<code>str</code></dt>
<dd>the URL of the IPP printer.</dd>
<dt><strong><code>version</code></strong> :&ensp;<code>str</code></dt>
<dd>the version of the IPP printer.</dd>
</dl>
<h2 id="returns">Returns</h2>
<dl>
<dt><code>Dict</code></dt>
<dd>the status of the IPP printer.</dd>
</dl></div>
<details class="source">
<summary>
<span>Expand source code</span>
</summary>
<pre><code class="python">def check_ipp(self, ipp_url: str, version: str) -&gt; Dict:
    &#34;&#34;&#34;Sends a GET request to server-url/ipp_check?ipp_url=ipp_url&amp;version=version.

    Args:
        ippURL (str): the URL of the IPP printer.
        version (str): the version of the IPP printer.

    Returns:
        Dict: the status of the IPP printer.
    &#34;&#34;&#34;
    self._raise_if_unreachable()
    return json.loads(
        requests.get(
            urljoin(
                self.url, &#34;ipp_check&#34; + f&#34;?ipp_url={ipp_url}&amp;version={version}&#34;
            ),
            proxies=self.config.proxies if self.config is not None else None,
        ).text
    )</code></pre>
</details>
</dd>
<dt id="cloudofficeprint.config.server.Server.get_supported_append_mimetypes"><code class="name flex">
<span>def <span class="ident">get_supported_append_mimetypes</span></span>(<span>self) ‑> Dict</span>
</code></dt>
<dd>
<div class="desc"><p>Sends a GET request to server-url/supported_append_mimetypes.</p>
<h2 id="returns">Returns</h2>
<dl>
<dt><code>Dict</code></dt>
<dd>JSON of the supported append file mime types.</dd>
</dl></div>
<details class="source">
<summary>
<span>Expand source code</span>
</summary>
<pre><code class="python">def get_supported_append_mimetypes(self) -&gt; Dict:
    &#34;&#34;&#34;Sends a GET request to server-url/supported_append_mimetypes.

    Returns:
        Dict: JSON of the supported append file mime types.
    &#34;&#34;&#34;
    self._raise_if_unreachable()
    return json.loads(
        requests.get(
            urljoin(self.url, &#34;supported_append_mimetypes&#34;),
            proxies=self.config.proxies if self.config is not None else None,
        ).text
    )</code></pre>
</details>
</dd>
<dt id="cloudofficeprint.config.server.Server.get_supported_output_mimetypes"><code class="name flex">
<span>def <span class="ident">get_supported_output_mimetypes</span></span>(<span>self, input_type: str) ‑> Dict</span>
</code></dt>
<dd>
<div class="desc"><p>Sends a GET request to server-url/supported_output_mimetypes?template=input_type.
Note: You will get empty JSON if the template extension isn't supported.</p>
<h2 id="args">Args</h2>
<dl>
<dt><strong><code>input_type</code></strong> :&ensp;<code>str</code></dt>
<dd>extension of file</dd>
</dl>
<h2 id="returns">Returns</h2>
<dl>
<dt><code>Dict</code></dt>
<dd>JSON of the supported output types for the given template extension.</dd>
</dl></div>
<details class="source">
<summary>
<span>Expand source code</span>
</summary>
<pre><code class="python">def get_supported_output_mimetypes(self, input_type: str) -&gt; Dict:
    &#34;&#34;&#34;Sends a GET request to server-url/supported_output_mimetypes?template=input_type.
    Note: You will get empty JSON if the template extension isn&#39;t supported.

    Args:
        input_type (str): extension of file

    Returns:
        Dict: JSON of the supported output types for the given template extension.
    &#34;&#34;&#34;
    self._raise_if_unreachable()
    return json.loads(
        requests.get(
            urljoin(
                self.url, &#34;supported_output_mimetypes&#34; + f&#34;?template={input_type}&#34;
            ),
            proxies=self.config.proxies if self.config is not None else None,
        ).text
    )</code></pre>
</details>
</dd>
<dt id="cloudofficeprint.config.server.Server.get_supported_prepend_mimetypes"><code class="name flex">
<span>def <span class="ident">get_supported_prepend_mimetypes</span></span>(<span>self) ‑> Dict</span>
</code></dt>
<dd>
<div class="desc"><p>Sends a GET request to server-url/supported_prepend_mimetypes.</p>
<h2 id="returns">Returns</h2>
<dl>
<dt><code>Dict</code></dt>
<dd>JSON of the supported prepend file mime types.</dd>
</dl></div>
<details class="source">
<summary>
<span>Expand source code</span>
</summary>
<pre><code class="python">def get_supported_prepend_mimetypes(self) -&gt; Dict:
    &#34;&#34;&#34;Sends a GET request to server-url/supported_prepend_mimetypes.

    Returns:
        Dict: JSON of the supported prepend file mime types.
    &#34;&#34;&#34;
    self._raise_if_unreachable()
    return json.loads(
        requests.get(
            urljoin(self.url, &#34;supported_prepend_mimetypes&#34;),
            proxies=self.config.proxies if self.config is not None else None,
        ).text
    )</code></pre>
</details>
</dd>
<dt id="cloudofficeprint.config.server.Server.get_supported_template_mimetypes"><code class="name flex">
<span>def <span class="ident">get_supported_template_mimetypes</span></span>(<span>self) ‑> Dict</span>
</code></dt>
<dd>
<div class="desc"><p>Sends a GET request to server-url/supported_template_mimetypes.</p>
<h2 id="returns">Returns</h2>
<dl>
<dt><code>Dict</code></dt>
<dd>JSON of the mime types of templates that Cloud Office Print supports.</dd>
</dl></div>
<details class="source">
<summary>
<span>Expand source code</span>
</summary>
<pre><code class="python">def get_supported_template_mimetypes(self) -&gt; Dict:
    &#34;&#34;&#34;Sends a GET request to server-url/supported_template_mimetypes.

    Returns:
        Dict: JSON of the mime types of templates that Cloud Office Print supports.
    &#34;&#34;&#34;
    self._raise_if_unreachable()
    return json.loads(
        requests.get(
            urljoin(self.url, &#34;supported_template_mimetypes&#34;),
            proxies=self.config.proxies if self.config is not None else None,
        ).text
    )</code></pre>
</details>
</dd>
<dt id="cloudofficeprint.config.server.Server.get_version_cop"><code class="name flex">
<span>def <span class="ident">get_version_cop</span></span>(<span>self) ‑> str</span>
</code></dt>
<dd>
<div class="desc"><p>Sends a GET request to server-url/version.</p>
<h2 id="returns">Returns</h2>
<dl>
<dt><code>str</code></dt>
<dd>the version of Cloud Office Print that the server runs.</dd>
</dl></div>
<details class="source">
<summary>
<span>Expand source code</span>
</summary>
<pre><code class="python">def get_version_cop(self) -&gt; str:
    &#34;&#34;&#34;Sends a GET request to server-url/version.

    Returns:
        str: the version of Cloud Office Print that the server runs.
    &#34;&#34;&#34;
    self._raise_if_unreachable()
    return requests.get(
        urljoin(self.url, &#34;version&#34;),
        proxies=self.config.proxies if self.config is not None else None,
    ).text</code></pre>
</details>
</dd>
<dt id="cloudofficeprint.config.server.Server.get_version_officetopdf"><code class="name flex">
<span>def <span class="ident">get_version_officetopdf</span></span>(<span>self) ‑> str</span>
</code></dt>
<dd>
<div class="desc"><p>Sends a GET request to server-url/officetopdf.</p>
<h2 id="returns">Returns</h2>
<dl>
<dt><code>str</code></dt>
<dd>current version of OfficeToPdf installed on the server. (Only available if the server runs in Windows environment).</dd>
</dl></div>
<details class="source">
<summary>
<span>Expand source code</span>
</summary>
<pre><code class="python">def get_version_officetopdf(self) -&gt; str:
    &#34;&#34;&#34;Sends a GET request to server-url/officetopdf.

    Returns:
        str: current version of OfficeToPdf installed on the server. (Only available if the server runs in Windows environment).
    &#34;&#34;&#34;
    self._raise_if_unreachable()
    return requests.get(
        urljoin(self.url, &#34;officetopdf&#34;),
        proxies=self.config.proxies if self.config is not None else None,
    ).text</code></pre>
</details>
</dd>
<dt id="cloudofficeprint.config.server.Server.get_version_soffice"><code class="name flex">
<span>def <span class="ident">get_version_soffice</span></span>(<span>self) ‑> str</span>
</code></dt>
<dd>
<div class="desc"><p>Sends a GET request to server-url/soffice.</p>
<h2 id="returns">Returns</h2>
<dl>
<dt><code>str</code></dt>
<dd>current version of Libreoffice installed on the server.</dd>
</dl></div>
<details class="source">
<summary>
<span>Expand source code</span>
</summary>
<pre><code class="python">def get_version_soffice(self) -&gt; str:
    &#34;&#34;&#34;Sends a GET request to server-url/soffice.

    Returns:
        str: current version of Libreoffice installed on the server.
    &#34;&#34;&#34;
    self._raise_if_unreachable()
    return requests.get(
        urljoin(self.url, &#34;soffice&#34;),
        proxies=self.config.proxies if self.config is not None else None,
    ).text</code></pre>
</details>
</dd>
<dt id="cloudofficeprint.config.server.Server.is_ipp_printer_reachable"><code class="name flex">
<span>def <span class="ident">is_ipp_printer_reachable</span></span>(<span>self) ‑> bool</span>
</code></dt>
<dd>
<div class="desc"><p>Check the status of ipp-printer,if the location and version of ipp-printer is provided.</p>
<h2 id="returns">Returns</h2>
<dl>
<dt><code>bool</code></dt>
<dd>whether the ipp-printer is reachable.</dd>
</dl></div>
<details class="source">
<summary>
<span>Expand source code</span>
</summary>
<pre><code class="python">def is_ipp_printer_reachable(self) -&gt; bool:
    &#34;&#34;&#34;Check the status of ipp-printer,if the location and version of ipp-printer is provided.

     Returns:
        bool: whether the ipp-printer is reachable.
     &#34;&#34;&#34;
    try:
        ipp_printer_check_url = self.url + \
            (&#39;/&#39;if(self.url[-1] != &#39;/&#39;) else &#39;&#39;)+&#39;ipp_check?ipp_url=&#39; + \
            self.config.printer.location+&#39;&amp;version=&#39;+self.config.printer.version
        response = requests.get(ipp_printer_check_url)
        return response.json()[&#39;statusCode&#39;] == &#34;successful-ok&#34;
    except:
        return False</code></pre>
</details>
</dd>
<dt id="cloudofficeprint.config.server.Server.is_reachable"><code class="name flex">
<span>def <span class="ident">is_reachable</span></span>(<span>self) ‑> bool</span>
</code></dt>
<dd>
<div class="desc"><p>Contact the server to see if it is reachable.</p>
<h2 id="returns">Returns</h2>
<dl>
<dt><code>bool</code></dt>
<dd>whether the server at <code><a title="cloudofficeprint.config.server.Server.url" href="#cloudofficeprint.config.server.Server.url">Server.url</a></code> is reachable</dd>
</dl></div>
<details class="source">
<summary>
<span>Expand source code</span>
</summary>
<pre><code class="python">def is_reachable(self) -&gt; bool:
    &#34;&#34;&#34;Contact the server to see if it is reachable.

    Returns:
        bool: whether the server at `Server.url` is reachable
    &#34;&#34;&#34;
    try:
        r = requests.get(
            urljoin(self.url, &#34;marco&#34;),
            proxies=self.config.proxies if self.config is not None else None,
        )
        return r.text == &#34;polo&#34;
    except requests.exceptions.ConnectionError:
        return False</code></pre>
</details>
</dd>
<dt id="cloudofficeprint.config.server.Server.verify_template_hash"><code class="name flex">
<span>def <span class="ident">verify_template_hash</span></span>(<span>self, hashcode: str) ‑> bool</span>
</code></dt>
<dd>
<div class="desc"><p>Sends a GET request to server-url/verify_template_hash?hash=hashcode.</p>
<h2 id="args">Args</h2>
<dl>
<dt><strong><code>hashcode</code></strong> :&ensp;<code>str</code></dt>
<dd>md5 hash of file</dd>
</dl>
<h2 id="returns">Returns</h2>
<dl>
<dt><code>bool</code></dt>
<dd>whether the hash is valid and present in cache.</dd>
</dl></div>
<details class="source">
<summary>
<span>Expand source code</span>
</summary>
<pre><code class="python">def verify_template_hash(self, hashcode: str) -&gt; bool:
    &#34;&#34;&#34;Sends a GET request to server-url/verify_template_hash?hash=hashcode.

    Args:
        hashcode (str): md5 hash of file

    Returns:
        bool: whether the hash is valid and present in cache.
    &#34;&#34;&#34;
    self._raise_if_unreachable()
    return json.loads(
        requests.get(
            urljoin(self.url, &#34;verify_template_hash&#34; + f&#34;?hash={hashcode}&#34;),
            proxies=self.config.proxies if self.config is not None else None,
        ).text
    )[&#34;valid&#34;]</code></pre>
</details>
</dd>
</dl>
</dd>
<dt id="cloudofficeprint.config.server.ServerConfig"><code class="flex name class">
<span>class <span class="ident">ServerConfig</span></span>
<span>(</span><span>api_key: str = None, logging: Mapping = None, printer: <a title="cloudofficeprint.config.server.Printer" href="#cloudofficeprint.config.server.Printer">Printer</a> = None, commands: <a title="cloudofficeprint.config.server.Commands" href="#cloudofficeprint.config.server.Commands">Commands</a> = None, proxies: Dict[str, str] = None, cop_remote_debug: bool = False)</span>
</code></dt>
<dd>
<div class="desc"><p>Class for configuring the server options.</p>
<h2 id="args">Args</h2>
<dl>
<dt><strong><code>api_key</code></strong> :&ensp;<code>str</code>, optional</dt>
<dd>API key to use for communicating with a Cloud Office Print server. Defaults to None.</dd>
<dt><strong><code>logging</code></strong> :&ensp;<code>Mapping</code>, optional</dt>
<dd>Additional key/value pairs you would like to have logged into server_printjob.log on the server. (To be used with the &ndash;enable_printlog server flag). Defaults to None.</dd>
<dt><strong><code>printer</code></strong> :&ensp;<code><a title="cloudofficeprint.config.server.Printer" href="#cloudofficeprint.config.server.Printer">Printer</a></code>, optional</dt>
<dd>IP printer to use with this server. See the Cloud Office Print docs for more info and supported printers. Defaults to None.</dd>
<dt><strong><code>commands</code></strong> :&ensp;<code><a title="cloudofficeprint.config.server.Commands" href="#cloudofficeprint.config.server.Commands">Commands</a></code>, optional</dt>
<dd>Configuration for the various command hooks offered. Defaults to None.</dd>
<dt><strong><code>proxies</code></strong> :&ensp;<code>Dict[str, str]</code>, optional</dt>
<dd>Proxies for contacting the server URL, <a href="https://requests.readthedocs.io/en/master/user/advanced/#proxies">as a dictionary</a>. Defaults to None.</dd>
<dt><strong><code>cop_remote_debug</code></strong> :&ensp;<code>bool</code>, optional</dt>
<dd>If True: The Cloud Office Print server will log the JSON into the database and this can bee seen when logged into cloudofficeprint.com. Defaults to False.</dd>
</dl></div>
<details class="source">
<summary>
<span>Expand source code</span>
</summary>
<pre><code class="python">class ServerConfig:
    &#34;&#34;&#34;Class for configuring the server options.&#34;&#34;&#34;

    def __init__(
        self,
        api_key: str = None,
        logging: Mapping = None,
        printer: Printer = None,
        commands: Commands = None,
        proxies: Dict[str, str] = None,
        cop_remote_debug: bool = False,
    ):
        &#34;&#34;&#34;
        Args:
            api_key (str, optional): API key to use for communicating with a Cloud Office Print server. Defaults to None.
            logging (Mapping, optional): Additional key/value pairs you would like to have logged into server_printjob.log on the server. (To be used with the --enable_printlog server flag). Defaults to None.
            printer (Printer, optional): IP printer to use with this server. See the Cloud Office Print docs for more info and supported printers. Defaults to None.
            commands (Commands, optional): Configuration for the various command hooks offered. Defaults to None.
            proxies (Dict[str, str], optional): Proxies for contacting the server URL, [as a dictionary](https://requests.readthedocs.io/en/master/user/advanced/#proxies). Defaults to None.
            cop_remote_debug (bool, optional): If True: The Cloud Office Print server will log the JSON into the database and this can bee seen when logged into cloudofficeprint.com. Defaults to False.
        &#34;&#34;&#34;
        self.api_key: str = api_key
        self.logging: dict = dict(logging) if logging else None
        self.proxies: Dict[str, str] = proxies
        self.printer: Printer = printer
        self.commands: Commands = commands
        self.cop_remote_debug: bool = cop_remote_debug

    @property
    def as_dict(self) -&gt; Dict:
        &#34;&#34;&#34;The dict representation of these server configurations.

        Returns:
            Dict: the dict representation of these server configurations
        &#34;&#34;&#34;
        result = {}

        if self.api_key is not None:
            result[&#34;api_key&#34;] = self.api_key
        if self.logging is not None:
            result[&#34;logging&#34;] = self.logging
        if self.printer is not None:
            result[&#34;ipp&#34;] = self.printer._dict
        if self.cop_remote_debug:
<<<<<<< HEAD
            result[&#39;aop_remote_debug&#39;] = &#39;Yes&#39;
=======
            result[&#34;aop_remote_debug&#34;] = &#34;Yes&#34;

>>>>>>> c6590345
        if self.commands is not None:
            result.update(self.commands._dict)

        return result</code></pre>
</details>
<h3>Instance variables</h3>
<dl>
<dt id="cloudofficeprint.config.server.ServerConfig.as_dict"><code class="name">var <span class="ident">as_dict</span> : Dict</code></dt>
<dd>
<div class="desc"><p>The dict representation of these server configurations.</p>
<h2 id="returns">Returns</h2>
<dl>
<dt><code>Dict</code></dt>
<dd>the dict representation of these server configurations</dd>
</dl></div>
<details class="source">
<summary>
<span>Expand source code</span>
</summary>
<pre><code class="python">@property
def as_dict(self) -&gt; Dict:
    &#34;&#34;&#34;The dict representation of these server configurations.

    Returns:
        Dict: the dict representation of these server configurations
    &#34;&#34;&#34;
    result = {}

    if self.api_key is not None:
        result[&#34;api_key&#34;] = self.api_key
    if self.logging is not None:
        result[&#34;logging&#34;] = self.logging
    if self.printer is not None:
        result[&#34;ipp&#34;] = self.printer._dict
    if self.cop_remote_debug:
<<<<<<< HEAD
        result[&#39;aop_remote_debug&#39;] = &#39;Yes&#39;
=======
        result[&#34;aop_remote_debug&#34;] = &#34;Yes&#34;

>>>>>>> c6590345
    if self.commands is not None:
        result.update(self.commands._dict)

    return result</code></pre>
</details>
</dd>
</dl>
</dd>
</dl>
</section>
</article>
<nav id="sidebar">
<h1>Index</h1>
<div class="toc">
<ul></ul>
</div>
<ul id="index">
<li><h3>Super-module</h3>
<ul>
<li><code><a title="cloudofficeprint.config" href="index.html">cloudofficeprint.config</a></code></li>
</ul>
</li>
<li><h3><a href="#header-classes">Classes</a></h3>
<ul>
<li>
<h4><code><a title="cloudofficeprint.config.server.Command" href="#cloudofficeprint.config.server.Command">Command</a></code></h4>
</li>
<li>
<h4><code><a title="cloudofficeprint.config.server.Commands" href="#cloudofficeprint.config.server.Commands">Commands</a></code></h4>
</li>
<li>
<h4><code><a title="cloudofficeprint.config.server.Printer" href="#cloudofficeprint.config.server.Printer">Printer</a></code></h4>
</li>
<li>
<h4><code><a title="cloudofficeprint.config.server.Server" href="#cloudofficeprint.config.server.Server">Server</a></code></h4>
<ul class="">
<li><code><a title="cloudofficeprint.config.server.Server.check_ipp" href="#cloudofficeprint.config.server.Server.check_ipp">check_ipp</a></code></li>
<li><code><a title="cloudofficeprint.config.server.Server.get_supported_append_mimetypes" href="#cloudofficeprint.config.server.Server.get_supported_append_mimetypes">get_supported_append_mimetypes</a></code></li>
<li><code><a title="cloudofficeprint.config.server.Server.get_supported_output_mimetypes" href="#cloudofficeprint.config.server.Server.get_supported_output_mimetypes">get_supported_output_mimetypes</a></code></li>
<li><code><a title="cloudofficeprint.config.server.Server.get_supported_prepend_mimetypes" href="#cloudofficeprint.config.server.Server.get_supported_prepend_mimetypes">get_supported_prepend_mimetypes</a></code></li>
<li><code><a title="cloudofficeprint.config.server.Server.get_supported_template_mimetypes" href="#cloudofficeprint.config.server.Server.get_supported_template_mimetypes">get_supported_template_mimetypes</a></code></li>
<li><code><a title="cloudofficeprint.config.server.Server.get_version_cop" href="#cloudofficeprint.config.server.Server.get_version_cop">get_version_cop</a></code></li>
<li><code><a title="cloudofficeprint.config.server.Server.get_version_officetopdf" href="#cloudofficeprint.config.server.Server.get_version_officetopdf">get_version_officetopdf</a></code></li>
<li><code><a title="cloudofficeprint.config.server.Server.get_version_soffice" href="#cloudofficeprint.config.server.Server.get_version_soffice">get_version_soffice</a></code></li>
<li><code><a title="cloudofficeprint.config.server.Server.is_ipp_printer_reachable" href="#cloudofficeprint.config.server.Server.is_ipp_printer_reachable">is_ipp_printer_reachable</a></code></li>
<li><code><a title="cloudofficeprint.config.server.Server.is_reachable" href="#cloudofficeprint.config.server.Server.is_reachable">is_reachable</a></code></li>
<li><code><a title="cloudofficeprint.config.server.Server.url" href="#cloudofficeprint.config.server.Server.url">url</a></code></li>
<li><code><a title="cloudofficeprint.config.server.Server.verify_template_hash" href="#cloudofficeprint.config.server.Server.verify_template_hash">verify_template_hash</a></code></li>
</ul>
</li>
<li>
<h4><code><a title="cloudofficeprint.config.server.ServerConfig" href="#cloudofficeprint.config.server.ServerConfig">ServerConfig</a></code></h4>
<ul class="">
<li><code><a title="cloudofficeprint.config.server.ServerConfig.as_dict" href="#cloudofficeprint.config.server.ServerConfig.as_dict">as_dict</a></code></li>
</ul>
</li>
</ul>
</li>
</ul>
</nav>
</main>
<footer id="footer">
<p>Generated by <a href="https://pdoc3.github.io/pdoc" title="pdoc: Python API documentation generator"><cite>pdoc</cite> 0.10.0</a>.</p>
</footer>
</body>
</html><|MERGE_RESOLUTION|>--- conflicted
+++ resolved
@@ -36,22 +36,12 @@
 class Printer:
     &#34;&#34;&#34;This class defines an IP-enabled printer to use with the Cloud Office Print server.&#34;&#34;&#34;
 
-<<<<<<< HEAD
     def __init__(self,
                  location: str,
                  version: str,
                  requester: str = &#34;Cloud Office Print&#34;,
                  job_name: str = &#34;Cloud Office Print&#34;,
                  return_output: bool = False):
-=======
-    def __init__(
-        self,
-        location: str,
-        version: str,
-        requester: str = &#34;Cloud Office Print&#34;,
-        job_name: str = &#34;Cloud Office Print&#34;,
-    ):
->>>>>>> c6590345
         &#34;&#34;&#34;
         Args:
             location (str): IP address of the printer.
@@ -78,10 +68,7 @@
             &#34;version&#34;: self.version,
             &#34;requester&#34;: self.requester,
             &#34;job_name&#34;: self.job_name,
-<<<<<<< HEAD
             &#34;return_output&#34;: self.return_output,
-=======
->>>>>>> c6590345
         }
 
 
@@ -232,12 +219,7 @@
         if self.printer is not None:
             result[&#34;ipp&#34;] = self.printer._dict
         if self.cop_remote_debug:
-<<<<<<< HEAD
             result[&#39;aop_remote_debug&#39;] = &#39;Yes&#39;
-=======
-            result[&#34;aop_remote_debug&#34;] = &#34;Yes&#34;
-
->>>>>>> c6590345
         if self.commands is not None:
             result.update(self.commands._dict)
 
@@ -633,22 +615,12 @@
 <pre><code class="python">class Printer:
     &#34;&#34;&#34;This class defines an IP-enabled printer to use with the Cloud Office Print server.&#34;&#34;&#34;
 
-<<<<<<< HEAD
     def __init__(self,
                  location: str,
                  version: str,
                  requester: str = &#34;Cloud Office Print&#34;,
                  job_name: str = &#34;Cloud Office Print&#34;,
                  return_output: bool = False):
-=======
-    def __init__(
-        self,
-        location: str,
-        version: str,
-        requester: str = &#34;Cloud Office Print&#34;,
-        job_name: str = &#34;Cloud Office Print&#34;,
-    ):
->>>>>>> c6590345
         &#34;&#34;&#34;
         Args:
             location (str): IP address of the printer.
@@ -675,10 +647,7 @@
             &#34;version&#34;: self.version,
             &#34;requester&#34;: self.requester,
             &#34;job_name&#34;: self.job_name,
-<<<<<<< HEAD
             &#34;return_output&#34;: self.return_output,
-=======
->>>>>>> c6590345
         }</code></pre>
 </details>
 </dd>
@@ -1353,12 +1322,7 @@
         if self.printer is not None:
             result[&#34;ipp&#34;] = self.printer._dict
         if self.cop_remote_debug:
-<<<<<<< HEAD
             result[&#39;aop_remote_debug&#39;] = &#39;Yes&#39;
-=======
-            result[&#34;aop_remote_debug&#34;] = &#34;Yes&#34;
-
->>>>>>> c6590345
         if self.commands is not None:
             result.update(self.commands._dict)
 
@@ -1394,12 +1358,7 @@
     if self.printer is not None:
         result[&#34;ipp&#34;] = self.printer._dict
     if self.cop_remote_debug:
-<<<<<<< HEAD
         result[&#39;aop_remote_debug&#39;] = &#39;Yes&#39;
-=======
-        result[&#34;aop_remote_debug&#34;] = &#34;Yes&#34;
-
->>>>>>> c6590345
     if self.commands is not None:
         result.update(self.commands._dict)
 
