--- conflicted
+++ resolved
@@ -928,11 +928,7 @@
     def __init__(self, name: str, value: Union[str, bool]):
         &#34;&#34;&#34;
         Args:
-<<<<<<< HEAD
             name (str): The name for the freeze property.
-=======
-            name (str): The name for this property.
->>>>>>> c6590345
             value (Union[str, bool]): Three options are avaliable.
              First option, place the pane where the tag is located, using a value of **true**.
              Second option, provide the location to place the pane, e.g. **&#34;C5&#34;**, in the format of excel cell and row.
@@ -945,7 +941,6 @@
         return frozenset({&#34;{freeze &#34; + self.name + &#34;}&#34;})
 
 
-<<<<<<< HEAD
 class Insert(Property):
     &#34;&#34;&#34;Inside Word and PowerPoint and Excel documents, the tag {?insert fileToInsert} can be used to insert files like Word, Excel, Powerpoint and PDF documents.
     Please use `ExcelInsert` element to insert in excel with more flexibility.
@@ -1167,50 +1162,6 @@
         if self.sort is not None:
             result[self.name+&#39;_allow_sort&#39;] = self.sort
         return result
-=======
-class Link(Property):
-    &#34;&#34;&#34;The class for the link/target tags.
-    This tags allows you to place a link to a target in the same document.
-    If the uid is not provided, a new uid will be generated uniquely for every link and target pair.
-    &#34;&#34;&#34;
-
-    def __init__(
-        self,
-        name: str,
-        value: str,
-        uid_name: str = None,
-        uid_value: str = None,
-    ):
-        &#34;&#34;&#34;Create a new link/target tag pair.
-        If the uid is not provided, a new uid will be generated uniquely for each link/target pair.
-
-        Args:
-            name (str): the name of the link/target tags.
-            value (str): the value of the link/target tags.
-            uid_name (str): the name of the uid of the link/target pair.
-            uid_value (str): the value of the uid of the link/target pair.
-        &#34;&#34;&#34;
-        super().__init__(name, value)
-        self.uid_name = uid_name
-        self.uid_value = uid_value
-
-    @property
-    def available_tags(self) -&gt; FrozenSet[str]:
-        if self.uid_name and self.uid_value:
-            return frozenset(
-                {
-                    &#34;{link&#34; + self.name + &#34;:&#34; + self.uid_name + &#34;}&#34;,
-                    &#34;{target&#34; + self.name + &#34;:&#34; + self.uid_name + &#34;}&#34;,
-                }
-            )
-        return frozenset({&#34;{link&#34; + self.name + &#34;}&#34;, &#34;{target&#34; + self.name + &#34;}&#34;})
-
-    @property
-    def as_dict(self) -&gt; Dict:
-        if self.uid_name and self.uid_value:
-            return {self.name: self.value, self.uid_name: self.uid_value}
-        return {self.name: self.value}
->>>>>>> c6590345
 
 
 class ElementCollection(list, Element):
@@ -3148,11 +3099,7 @@
 <h2 id="args">Args</h2>
 <dl>
 <dt><strong><code>name</code></strong> :&ensp;<code>str</code></dt>
-<<<<<<< HEAD
 <dd>The name for the freeze property.</dd>
-=======
-<dd>The name for this property.</dd>
->>>>>>> c6590345
 <dt><strong><code>value</code></strong> :&ensp;<code>Union[str, bool]</code></dt>
 <dd>Three options are avaliable.</dd>
 </dl>
@@ -3169,11 +3116,7 @@
     def __init__(self, name: str, value: Union[str, bool]):
         &#34;&#34;&#34;
         Args:
-<<<<<<< HEAD
             name (str): The name for the freeze property.
-=======
-            name (str): The name for this property.
->>>>>>> c6590345
             value (Union[str, bool]): Three options are avaliable.
              First option, place the pane where the tag is located, using a value of **true**.
              Second option, provide the location to place the pane, e.g. **&#34;C5&#34;**, in the format of excel cell and row.
@@ -3310,7 +3253,6 @@
 </li>
 </ul>
 </dd>
-<<<<<<< HEAD
 <dt id="cloudofficeprint.elements.elements.Insert"><code class="flex name class">
 <span>class <span class="ident">Insert</span></span>
 <span>(</span><span>name: str, value: str)</span>
@@ -3326,34 +3268,10 @@
 <dd>Base64 encoded document that needs to be inserted in output docx or pptx.</dd>
 </dl>
 <p>The documnet can be docx, pptx, xlsx, or pdf documents.</p></div>
-=======
-<dt id="cloudofficeprint.elements.elements.Link"><code class="flex name class">
-<span>class <span class="ident">Link</span></span>
-<span>(</span><span>name: str, value: str, uid_name: str = None, uid_value: str = None)</span>
-</code></dt>
-<dd>
-<div class="desc"><p>The class for the link/target tags.
-This tags allows you to place a link to a target in the same document.
-If the uid is not provided, a new uid will be generated uniquely for every link and target pair.</p>
-<p>Create a new link/target tag pair.
-If the uid is not provided, a new uid will be generated uniquely for each link/target pair.</p>
-<h2 id="args">Args</h2>
-<dl>
-<dt><strong><code>name</code></strong> :&ensp;<code>str</code></dt>
-<dd>the name of the link/target tags.</dd>
-<dt><strong><code>value</code></strong> :&ensp;<code>str</code></dt>
-<dd>the value of the link/target tags.</dd>
-<dt><strong><code>uid_name</code></strong> :&ensp;<code>str</code></dt>
-<dd>the name of the uid of the link/target pair.</dd>
-<dt><strong><code>uid_value</code></strong> :&ensp;<code>str</code></dt>
-<dd>the value of the uid of the link/target pair.</dd>
-</dl></div>
->>>>>>> c6590345
-<details class="source">
-<summary>
-<span>Expand source code</span>
-</summary>
-<<<<<<< HEAD
+<details class="source">
+<summary>
+<span>Expand source code</span>
+</summary>
 <pre><code class="python">class Insert(Property):
     &#34;&#34;&#34;Inside Word and PowerPoint and Excel documents, the tag {?insert fileToInsert} can be used to insert files like Word, Excel, Powerpoint and PDF documents.
     Please use `ExcelInsert` element to insert in excel with more flexibility.
@@ -3371,50 +3289,6 @@
     @property
     def available_tags(self) -&gt; FrozenSet[str]:
         return frozenset({&#34;{?insert &#34; + self.name + &#34;}&#34;})</code></pre>
-=======
-<pre><code class="python">class Link(Property):
-    &#34;&#34;&#34;The class for the link/target tags.
-    This tags allows you to place a link to a target in the same document.
-    If the uid is not provided, a new uid will be generated uniquely for every link and target pair.
-    &#34;&#34;&#34;
-
-    def __init__(
-        self,
-        name: str,
-        value: str,
-        uid_name: str = None,
-        uid_value: str = None,
-    ):
-        &#34;&#34;&#34;Create a new link/target tag pair.
-        If the uid is not provided, a new uid will be generated uniquely for each link/target pair.
-
-        Args:
-            name (str): the name of the link/target tags.
-            value (str): the value of the link/target tags.
-            uid_name (str): the name of the uid of the link/target pair.
-            uid_value (str): the value of the uid of the link/target pair.
-        &#34;&#34;&#34;
-        super().__init__(name, value)
-        self.uid_name = uid_name
-        self.uid_value = uid_value
-
-    @property
-    def available_tags(self) -&gt; FrozenSet[str]:
-        if self.uid_name and self.uid_value:
-            return frozenset(
-                {
-                    &#34;{link&#34; + self.name + &#34;:&#34; + self.uid_name + &#34;}&#34;,
-                    &#34;{target&#34; + self.name + &#34;:&#34; + self.uid_name + &#34;}&#34;,
-                }
-            )
-        return frozenset({&#34;{link&#34; + self.name + &#34;}&#34;, &#34;{target&#34; + self.name + &#34;}&#34;})
-
-    @property
-    def as_dict(self) -&gt; Dict:
-        if self.uid_name and self.uid_value:
-            return {self.name: self.value, self.uid_name: self.uid_value}
-        return {self.name: self.value}</code></pre>
->>>>>>> c6590345
 </details>
 <h3>Ancestors</h3>
 <ul class="hlist">
@@ -3590,11 +3464,7 @@
 <li><a title="cloudofficeprint.elements.elements.Formula" href="#cloudofficeprint.elements.elements.Formula">Formula</a></li>
 <li><a title="cloudofficeprint.elements.elements.Freeze" href="#cloudofficeprint.elements.elements.Freeze">Freeze</a></li>
 <li><a title="cloudofficeprint.elements.elements.Html" href="#cloudofficeprint.elements.elements.Html">Html</a></li>
-<<<<<<< HEAD
 <li><a title="cloudofficeprint.elements.elements.Insert" href="#cloudofficeprint.elements.elements.Insert">Insert</a></li>
-=======
-<li><a title="cloudofficeprint.elements.elements.Link" href="#cloudofficeprint.elements.elements.Link">Link</a></li>
->>>>>>> c6590345
 <li><a title="cloudofficeprint.elements.elements.MarkdownContent" href="#cloudofficeprint.elements.elements.MarkdownContent">MarkdownContent</a></li>
 <li><a title="cloudofficeprint.elements.elements.PageBreak" href="#cloudofficeprint.elements.elements.PageBreak">PageBreak</a></li>
 <li><a title="cloudofficeprint.elements.elements.Raw" href="#cloudofficeprint.elements.elements.Raw">Raw</a></li>
@@ -4417,11 +4287,7 @@
 <h4><code><a title="cloudofficeprint.elements.elements.Hyperlink" href="#cloudofficeprint.elements.elements.Hyperlink">Hyperlink</a></code></h4>
 </li>
 <li>
-<<<<<<< HEAD
 <h4><code><a title="cloudofficeprint.elements.elements.Insert" href="#cloudofficeprint.elements.elements.Insert">Insert</a></code></h4>
-=======
-<h4><code><a title="cloudofficeprint.elements.elements.Link" href="#cloudofficeprint.elements.elements.Link">Link</a></code></h4>
->>>>>>> c6590345
 </li>
 <li>
 <h4><code><a title="cloudofficeprint.elements.elements.MarkdownContent" href="#cloudofficeprint.elements.elements.MarkdownContent">MarkdownContent</a></code></h4>
